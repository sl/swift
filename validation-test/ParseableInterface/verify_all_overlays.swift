--- conflicted
+++ resolved
@@ -10,8 +10,6 @@
 // The following parseable interfaces (in alphabetical order) are known not to
 // work with these settings.
 
-<<<<<<< HEAD
-=======
 // Needs to be built as Swift 4.2.
 macosx: CloudKit.swiftinterface
 ios: CloudKit.swiftinterface
@@ -22,7 +20,6 @@
 linux-gnu: DifferentiationUnittest.swiftinterface
 macosx: DifferentiationUnittest.swiftinterface
 
->>>>>>> 2b72e1bd
 // SWIFT_ENABLE_TENSORFLOW
 linux-gnu: Python.swiftinterface
 macosx: Python.swiftinterface
