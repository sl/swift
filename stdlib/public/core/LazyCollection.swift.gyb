--- conflicted
+++ resolved
@@ -190,13 +190,8 @@
   // TODO: swift-3-indexing-model - add docs
   @warn_unused_result
   public func index(
-<<<<<<< HEAD
     _ n: Base.IndexDistance, stepsFrom i: Index, limitedBy limit: Index
-  ) -> Index {
-=======
-    n: Base.IndexDistance, stepsFrom i: Index, limitedBy limit: Index
   ) -> Index? {
->>>>>>> 37bf02f7
     return _base.index(n, stepsFrom: i, limitedBy: limit)
   }
 
