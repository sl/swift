//===--- LoadableByAddress.cpp - Lower SIL address-only types. ------------===//
//
// This source file is part of the Swift.org open source project
//
// Copyright (c) 2014 - 2017 Apple Inc. and the Swift project authors
// Licensed under Apache License v2.0 with Runtime Library Exception
//
// See https://swift.org/LICENSE.txt for license information
// See https://swift.org/CONTRIBUTORS.txt for the list of Swift project authors
//
// This pass lowers loadable SILTypes. On completion, the SILType of every
// function argument is an address instead of the type itself.
// This reduces the code size.
// Consequently, this pass is required for IRGen.
// It is a mandatory IRGen preparation pass (not a diagnostic pass).
//
//===----------------------------------------------------------------------===//

#define DEBUG_TYPE "loadable-address"
#include "FixedTypeInfo.h"
#include "IRGenMangler.h"
#include "IRGenModule.h"
#include "NativeConventionSchema.h"
#include "swift/AST/GenericEnvironment.h"
#include "swift/IRGen/IRGenSILPasses.h"
#include "swift/SIL/DebugUtils.h"
#include "swift/SIL/SILArgument.h"
#include "swift/SIL/SILBuilder.h"
#include "swift/SILOptimizer/PassManager/Transforms.h"
#include "swift/SILOptimizer/Utils/Local.h"
#include "llvm/ADT/MapVector.h"
#include "llvm/ADT/SetVector.h"
#include "llvm/Support/CommandLine.h"
#include "llvm/Support/Debug.h"

using namespace swift;
using namespace swift::irgen;

static GenericEnvironment *getGenericEnvironment(CanSILFunctionType loweredTy) {
  return loweredTy->getGenericSignature().getGenericEnvironment();
}

class LargeSILTypeMapper {
public:
  LargeSILTypeMapper() {}

public:
  SILType getNewSILType(GenericEnvironment *GenericEnv, SILType storageType,
                        irgen::IRGenModule &Mod);
  bool shouldTransformResults(GenericEnvironment *env,
                              CanSILFunctionType fnType,
                              irgen::IRGenModule &IGM);
  bool shouldTransformFunctionType(GenericEnvironment *env,
                                   CanSILFunctionType fnType,
                                   irgen::IRGenModule &IGM);
  SILParameterInfo getNewParameter(GenericEnvironment *env,
                                   SILParameterInfo param,
                                   irgen::IRGenModule &IGM);
  bool shouldTransformParameter(GenericEnvironment *env, SILParameterInfo param,
                                irgen::IRGenModule &IGM);
  SmallVector<SILParameterInfo, 4> getNewParameters(GenericEnvironment *env,
                                                    CanSILFunctionType fnType,
                                                    irgen::IRGenModule &IGM);
  SmallVector<SILYieldInfo, 2> getNewYields(GenericEnvironment *env,
                                            CanSILFunctionType fnType,
                                            irgen::IRGenModule &IGM);
  SmallVector<SILResultInfo, 2> getNewResults(GenericEnvironment *GenericEnv,
                                              CanSILFunctionType fnType,
                                              irgen::IRGenModule &Mod);
  CanSILFunctionType getNewSILFunctionType(GenericEnvironment *env,
                                           CanSILFunctionType fnType,
                                           irgen::IRGenModule &IGM);
  SILType getNewOptionalFunctionType(GenericEnvironment *GenericEnv,
                                     SILType storageType,
                                     irgen::IRGenModule &Mod);
  SILType getNewTupleType(GenericEnvironment *GenericEnv,
                          irgen::IRGenModule &Mod,
                          const SILType &nonOptionalType,
                          const SILType &storageType);
  bool newResultsDiffer(GenericEnvironment *GenericEnv,
                        ArrayRef<SILResultInfo> origResults,
                        irgen::IRGenModule &Mod);
  bool shouldConvertBBArg(SILArgument *arg, irgen::IRGenModule &Mod);

private:
  // Cache of already computed type transforms
  llvm::MapVector<std::pair<GenericEnvironment *, SILType>, SILType>
      oldToNewTypeMap;
};

/// Utility to determine if this is a large loadable type
static bool isLargeLoadableType(GenericEnvironment *GenericEnv, SILType t,
                                irgen::IRGenModule &Mod) {
  if (t.isAddress() || t.isClassOrClassMetatype()) {
    return false;
  }

  auto canType = t.getASTType();
  if (canType->hasTypeParameter()) {
    assert(GenericEnv && "Expected a GenericEnv");
    canType = GenericEnv->mapTypeIntoContext(canType)->getCanonicalType();
  }

  if (canType.getAnyGeneric()) {
    assert(t.isObject() && "Expected only two categories: address and object");
    assert(!canType->hasTypeParameter());
    const TypeInfo &TI = Mod.getTypeInfoForLowered(canType);
    auto &nativeSchemaOrigParam = TI.nativeParameterValueSchema(Mod);
    return nativeSchemaOrigParam.requiresIndirect();
  }
  return false;
}

static bool modifiableFunction(CanSILFunctionType funcType) {
  if (funcType->getLanguage() == SILFunctionLanguage::C) {
    // C functions should use the old ABI
    return false;
  }
  return true;
}

bool LargeSILTypeMapper::shouldTransformParameter(GenericEnvironment *env,
                                                  SILParameterInfo param,
                                                  irgen::IRGenModule &IGM) {
  auto newParam = getNewParameter(env, param, IGM);
  return (param != newParam);
}

static bool isFuncOrOptionalFuncType(SILType Ty) {
  SILType nonOptionalType = Ty;
  if (auto optType = Ty.getOptionalObjectType()) {
    nonOptionalType = optType;
  }
  return nonOptionalType.is<SILFunctionType>();
}

bool LargeSILTypeMapper::shouldTransformFunctionType(GenericEnvironment *env,
                                                     CanSILFunctionType fnType,
                                                     irgen::IRGenModule &IGM) {
  if (shouldTransformResults(env, fnType, IGM))
    return true;

  for (auto param : fnType->getParameters()) {
    if (shouldTransformParameter(env, param, IGM))
      return true;
  }

  for (auto yield : fnType->getYields()) {
    if (shouldTransformParameter(env, yield, IGM))
      return true;
  }

  return false;
}

static bool containsFunctionSignature(GenericEnvironment *genEnv,
                                      irgen::IRGenModule &Mod,
                                      SILType storageType, SILType newSILType) {
  if (!isLargeLoadableType(genEnv, storageType, Mod) &&
      (newSILType != storageType)) {
    return true;
  }
  if (auto origType = storageType.getAs<TupleType>()) {
    for (auto canElem : origType.getElementTypes()) {
      SILType objectType = SILType::getPrimitiveObjectType(canElem);
      if (auto optionalObject = objectType.getOptionalObjectType()) {
        objectType = optionalObject;
      }
      if (objectType.is<SILFunctionType>()) {
        return true;
      }
    }
  }
  return false;
}

bool LargeSILTypeMapper::newResultsDiffer(GenericEnvironment *GenericEnv,
                                          ArrayRef<SILResultInfo> origResults,
                                          irgen::IRGenModule &Mod) {
  SmallVector<SILResultInfo, 2> newResults;
  for (auto result : origResults) {
    SILType currResultTy = result.getSILStorageType();
    SILType newSILType = getNewSILType(GenericEnv, currResultTy, Mod);
    // We (currently) only care about function signatures
    if (containsFunctionSignature(GenericEnv, Mod, currResultTy, newSILType)) {
      return true;
    }
  }
  return false;
}

static bool modNonFuncTypeResultType(GenericEnvironment *genEnv,
                                     CanSILFunctionType loweredTy,
                                     irgen::IRGenModule &Mod) {
  if (!modifiableFunction(loweredTy)) {
    return false;
  }
  if (loweredTy->getNumResults() != 1) {
    return false;
  }
  auto singleResult = loweredTy->getSingleResult();
  auto resultStorageType = singleResult.getSILStorageType();
  if (isLargeLoadableType(genEnv, resultStorageType, Mod)) {
    return true;
  }
  return false;
}

SmallVector<SILResultInfo, 2>
LargeSILTypeMapper::getNewResults(GenericEnvironment *GenericEnv,
                                  CanSILFunctionType fnType,
                                  irgen::IRGenModule &Mod) {
  // Get new SIL Function results - same as old results UNLESS:
  // 1) Function type results might have a different signature
  // 2) Large loadables are replaced by @out version
  auto origResults = fnType->getResults();
  SmallVector<SILResultInfo, 2> newResults;
  for (auto result : origResults) {
    SILType currResultTy = result.getSILStorageType();
    SILType newSILType = getNewSILType(GenericEnv, currResultTy, Mod);
    // We (currently) only care about function signatures
    if (containsFunctionSignature(GenericEnv, Mod, currResultTy, newSILType)) {
      // Case (1) Above
      SILResultInfo newResult(newSILType.getASTType(), result.getConvention());
      newResults.push_back(newResult);
    } else if (modNonFuncTypeResultType(GenericEnv, fnType, Mod)) {
      // Case (2) Above
      SILResultInfo newSILResultInfo(newSILType.getASTType(),
                                     ResultConvention::Indirect);
      newResults.push_back(newSILResultInfo);
    } else {
      newResults.push_back(result);
    }
  }
  return newResults;
}

CanSILFunctionType
LargeSILTypeMapper::getNewSILFunctionType(GenericEnvironment *env,
                                          CanSILFunctionType fnType,
                                          irgen::IRGenModule &IGM) {
  if (!modifiableFunction(fnType)) {
    return fnType;
  }
  auto newParams = getNewParameters(env, fnType, IGM);
  auto newYields = getNewYields(env, fnType, IGM);
  auto newResults = getNewResults(env, fnType, IGM);
  auto newFnType = SILFunctionType::get(
      fnType->getGenericSignature(),
      fnType->getExtInfo(),
      fnType->getCoroutineKind(),
      fnType->getCalleeConvention(),
      newParams,
      newYields,
      newResults,
      fnType->getOptionalErrorResult(),
      fnType->getASTContext(),
      fnType->getWitnessMethodConformanceOrNone());
  return newFnType;
}

// Get the function type or the optional function type
static CanSILFunctionType getInnerFunctionType(SILType storageType) {
  if (auto currSILFunctionType = storageType.getAs<SILFunctionType>()) {
    return currSILFunctionType;
  }
  if (auto optionalType = storageType.getOptionalObjectType()) {
    if (auto currSILFunctionType = optionalType.getAs<SILFunctionType>()) {
      return currSILFunctionType;
    }
  }
  return CanSILFunctionType();
}

SILType
LargeSILTypeMapper::getNewOptionalFunctionType(GenericEnvironment *GenericEnv,
                                               SILType storageType,
                                               irgen::IRGenModule &Mod) {
  SILType newSILType = storageType;
  if (auto objectType = storageType.getOptionalObjectType()) {
    if (auto fnType = objectType.getAs<SILFunctionType>()) {
      if (shouldTransformFunctionType(GenericEnv, fnType, Mod)) {
        auto newFnType = getNewSILFunctionType(GenericEnv, fnType, Mod);        
        newSILType =
          SILType::getPrimitiveType(newFnType, storageType.getCategory());
        newSILType = SILType::getOptionalType(newSILType);
      }
    }
  }
  return newSILType;
}

bool LargeSILTypeMapper::shouldTransformResults(GenericEnvironment *genEnv,
                                                CanSILFunctionType loweredTy,
                                                irgen::IRGenModule &Mod) {
  if (!modifiableFunction(loweredTy)) {
    return false;
  }

  if (loweredTy->getNumResults() != 1) {
    auto resultType = loweredTy->getAllResultsType();
    auto newResultType = getNewSILType(genEnv, resultType, Mod);
    return resultType != newResultType;
  }

  auto singleResult = loweredTy->getSingleResult();
  auto resultStorageType = singleResult.getSILStorageType();
  auto newResultStorageType = getNewSILType(genEnv, resultStorageType, Mod);
  if (resultStorageType != newResultStorageType) {
    return true;
  }
  return modNonFuncTypeResultType(genEnv, loweredTy, Mod);
}

static bool modResultType(SILFunction *F, irgen::IRGenModule &Mod,
                          LargeSILTypeMapper &Mapper) {
  GenericEnvironment *genEnv = F->getGenericEnvironment();
  auto loweredTy = F->getLoweredFunctionType();

  return Mapper.shouldTransformResults(genEnv, loweredTy, Mod);
}

static bool shouldTransformYields(GenericEnvironment *genEnv,
                                  CanSILFunctionType loweredTy,
                                  irgen::IRGenModule &Mod,
                                  LargeSILTypeMapper &Mapper) {
  if (!modifiableFunction(loweredTy)) {
    return false;
  }
  for (auto &yield : loweredTy->getYields()) {
    auto yieldStorageType = yield.getSILStorageType();
    auto newYieldStorageType =
        Mapper.getNewSILType(genEnv, yieldStorageType, Mod);
    if (yieldStorageType != newYieldStorageType)
      return true;
  }
  return false;
}

static bool modYieldType(SILFunction *F, irgen::IRGenModule &Mod,
                         LargeSILTypeMapper &Mapper) {
  GenericEnvironment *genEnv = F->getGenericEnvironment();
  auto loweredTy = F->getLoweredFunctionType();

  return shouldTransformYields(genEnv, loweredTy, Mod, Mapper);
}

SILParameterInfo LargeSILTypeMapper::getNewParameter(GenericEnvironment *env,
                                                     SILParameterInfo param,
                                                     irgen::IRGenModule &IGM) {
  SILType storageType = param.getSILStorageType();
  SILType newOptFuncType =
      getNewOptionalFunctionType(env, storageType, IGM);
  if (newOptFuncType != storageType) {
    return param.getWithType(newOptFuncType.getASTType());
  }

  if (auto paramFnType = storageType.getAs<SILFunctionType>()) {
    if (shouldTransformFunctionType(env, paramFnType, IGM)) {
      auto newFnType = getNewSILFunctionType(env, paramFnType, IGM);
      return param.getWithType(newFnType);
    } else {
      return param;
    }
  } else if (isLargeLoadableType(env, storageType, IGM)) {
    if (param.getConvention() == ParameterConvention::Direct_Guaranteed)
      return SILParameterInfo(storageType.getASTType(),
                               ParameterConvention::Indirect_In_Guaranteed);
    else
      return SILParameterInfo(storageType.getASTType(),
                               ParameterConvention::Indirect_In_Constant);
  } else {
    auto newType = getNewSILType(env, storageType, IGM);
    return SILParameterInfo(newType.getASTType(),
                            param.getConvention());
  }
}

SmallVector<SILParameterInfo, 4>
LargeSILTypeMapper::getNewParameters(GenericEnvironment *env,
                                     CanSILFunctionType fnType,
                                     irgen::IRGenModule &IGM) {
  SmallVector<SILParameterInfo, 4> newParams;
  for (SILParameterInfo param : fnType->getParameters()) {
    auto newParam = getNewParameter(env, param, IGM);
    newParams.push_back(newParam);
  }
  return newParams;
}

SmallVector<SILYieldInfo, 2>
LargeSILTypeMapper::getNewYields(GenericEnvironment *env,
                                 CanSILFunctionType fnType,
                                 irgen::IRGenModule &IGM) {
  SmallVector<SILYieldInfo, 2> newYields;
  for (auto oldYield : fnType->getYields()) {
    auto newYieldAsParam = getNewParameter(env, oldYield, IGM);
    newYields.push_back(SILYieldInfo(newYieldAsParam.getType(),
                                     newYieldAsParam.getConvention()));
  }
  return newYields;
}

SILType LargeSILTypeMapper::getNewTupleType(GenericEnvironment *GenericEnv,
                                            irgen::IRGenModule &Mod,
                                            const SILType &nonOptionalType,
                                            const SILType &storageType) {
  auto origType = nonOptionalType.getAs<TupleType>();
  assert(origType && "Expected a tuple type");
  SmallVector<TupleTypeElt, 2> newElems;
  for (TupleTypeElt canElem : origType->getElements()) {
    auto origCanType = CanType(canElem.getRawType());
    auto elem = SILType::getPrimitiveObjectType(origCanType);
    auto newElem = getNewSILType(GenericEnv, elem, Mod);
    auto newTupleType =
        TupleTypeElt(newElem.getASTType(), canElem.getName(),
                     canElem.getParameterFlags());
    newElems.push_back(newTupleType);
  }
  auto type = TupleType::get(newElems, nonOptionalType.getASTContext());
  auto canType = CanType(type);
  SILType newSILType = SILType::getPrimitiveObjectType(canType);
  if (nonOptionalType.isAddress()) {
    newSILType = newSILType.getAddressType();
  }
  if (nonOptionalType != storageType) {
    newSILType = SILType::getOptionalType(newSILType);
  }
  if (storageType.isAddress()) {
    newSILType = newSILType.getAddressType();
  }
  return newSILType;
}

SILType LargeSILTypeMapper::getNewSILType(GenericEnvironment *GenericEnv,
                                          SILType storageType,
                                          irgen::IRGenModule &Mod) {
  // See if the type is already in the cache:
  auto typePair = std::make_pair(GenericEnv, storageType);
  if (oldToNewTypeMap.find(typePair) != oldToNewTypeMap.end()) {
    return oldToNewTypeMap[typePair];
  }

  SILType nonOptionalType = storageType;
  if (auto optType = storageType.getOptionalObjectType()) {
    nonOptionalType = optType;
  }
  if (nonOptionalType.getAs<TupleType>()) {
    SILType newSILType =
        getNewTupleType(GenericEnv, Mod, nonOptionalType, storageType);
    auto typeToRet = isLargeLoadableType(GenericEnv, newSILType, Mod)
                         ? newSILType.getAddressType()
                         : newSILType;
    oldToNewTypeMap[typePair] = typeToRet;
    return typeToRet;
  }
  SILType newSILType = getNewOptionalFunctionType(GenericEnv, storageType, Mod);
  if (newSILType != storageType) {
    oldToNewTypeMap[typePair] = newSILType;
    return newSILType;
  }
  if (auto fnType = storageType.getAs<SILFunctionType>()) {
    if (shouldTransformFunctionType(GenericEnv, fnType, Mod)) {
      auto newFnType = getNewSILFunctionType(GenericEnv, fnType, Mod);
      newSILType = SILType::getPrimitiveType(newFnType,
                                             storageType.getCategory());
    }
  } else if (isLargeLoadableType(GenericEnv, storageType, Mod)) {
    newSILType = storageType.getAddressType();
  }
  oldToNewTypeMap[typePair] = newSILType;
  return newSILType;
}

//===----------------------------------------------------------------------===//
// StructLoweringState: shared state for the pass's analysis and transforms.
//===----------------------------------------------------------------------===//

namespace {
struct StructLoweringState {
  SILFunction *F;
  irgen::IRGenModule &Mod;
  LargeSILTypeMapper &Mapper;

  // All large loadable function arguments that we modified
  SmallVector<SILValue, 16> largeLoadableArgs;
  // All modified function signature function arguments
  SmallVector<SILValue, 16> funcSigArgs;
  // All args for which we did a load
  llvm::MapVector<SILValue, SILValue> argsToLoadedValueMap;
  // All applies for which we did an alloc
  llvm::MapVector<SILInstruction *, SILValue> applyRetToAllocMap;
  // recerse map of the one above
  llvm::MapVector<SILInstruction *, SILInstruction *> allocToApplyRetMap;
  // All call sites with SILArgument that needs to be re-written
  // Calls are removed from the set when rewritten.
  SmallVector<SILInstruction *, 16> applies;
  // All MethodInst that use the large struct
  SmallVector<MethodInst *, 16> methodInstsToMod;
  // Large loadable store instrs should call the outlined copy
  SmallVector<StoreInst *, 16> storeInstsToMod;
  // All switch_enum instrs that should be converted to switch_enum_addr
  SmallVector<SwitchEnumInst *, 16> switchEnumInstsToMod;
  // All struct_extract instrs that should be converted to struct_element_addr
  SmallVector<StructExtractInst *, 16> structExtractInstsToMod;
  // All tuple instructions for which the return type is a function type
  SmallVector<SingleValueInstruction *, 8> tupleInstsToMod;
  // All allock stack instructions to modify
  SmallVector<AllocStackInst *, 8> allocStackInstsToMod;
  // All pointer to address instructions to modify
  SmallVector<PointerToAddressInst *, 8> pointerToAddrkInstsToMod;
  // All Retain and release instrs should be replaced with _addr version
  SmallVector<RetainValueInst *, 16> retainInstsToMod;
  SmallVector<ReleaseValueInst *, 16> releaseInstsToMod;
  // All result types instrs for which we need to convert the ResultTy
  llvm::SetVector<SingleValueInstruction *> resultTyInstsToMod;
  // All instructions that use the large struct that are not covered above
  SmallVector<SILInstruction *, 16> instsToMod;
  // All function-exiting terminators (return or throw instructions).
  SmallVector<TermInst *, 8> returnInsts;
  // All (large type) return instructions that are modified
  SmallVector<ReturnInst *, 8> modReturnInsts;
  // All (large type) yield instructions that are modified
  SmallVector<YieldInst *, 8> modYieldInsts;
  // All destroy_value instrs should be replaced with _addr version
  SmallVector<SILInstruction *, 16> destroyValueInstsToMod;
  // All debug instructions.
  // to be modified *only if* the operands are used in "real" instructions
  SmallVector<DebugValueInst *, 16> debugInstsToMod;

  StructLoweringState(SILFunction *F, irgen::IRGenModule &Mod,
                      LargeSILTypeMapper &Mapper)
      : F(F), Mod(Mod), Mapper(Mapper) {}

  bool isLargeLoadableType(SILType type) {
    return ::isLargeLoadableType(F->getGenericEnvironment(), type, Mod);
  }

  SILType getNewSILType(SILType type) {
    return Mapper.getNewSILType(F->getGenericEnvironment(), type, Mod);
  }

  bool hasLargeLoadableYields() {
    auto fnType = F->getLoweredFunctionType();
    if (!fnType->isCoroutine()) return false;

    auto env = F->getGenericEnvironment();
    for (auto yield : fnType->getYields()) {
      if (Mapper.shouldTransformParameter(env, yield, Mod))
        return true;
    }
    return false;
  }
};
} // end anonymous namespace

//===----------------------------------------------------------------------===//
// LargeValueVisitor: Map large loadable values to ValueStorage.
//===----------------------------------------------------------------------===//

namespace {
class LargeValueVisitor {
  StructLoweringState &pass;
  PostOrderFunctionInfo postorderInfo;

public:
  explicit LargeValueVisitor(StructLoweringState &pass)
      : pass(pass), postorderInfo(pass.F) {}

  void mapReturnInstrs();
  void mapValueStorage();

protected:
  void visitApply(ApplySite applySite);
  void visitMethodInst(MethodInst *instr);
  void visitStoreInst(StoreInst *instr);
  void visitSwitchEnumInst(SwitchEnumInst *instr);
  void visitStructExtractInst(StructExtractInst *instr);
  void visitRetainInst(RetainValueInst *instr);
  void visitReleaseInst(ReleaseValueInst *instr);
  void visitResultTyInst(SingleValueInstruction *instr);
  void visitDebugValueInst(DebugValueInst *instr);
  void visitDestroyValueInst(DestroyValueInst *instr);
  void visitTupleInst(SingleValueInstruction *instr);
  void visitAllocStackInst(AllocStackInst *instr);
  void visitPointerToAddressInst(PointerToAddressInst *instr);
  void visitReturnInst(ReturnInst *instr);
  void visitYieldInst(YieldInst *instr);
  void visitDeallocInst(DeallocStackInst *instr);
  void visitInstr(SILInstruction *instr);
};
} // end anonymous namespace

void LargeValueVisitor::mapReturnInstrs() {
  for (auto *BB : postorderInfo.getReversePostOrder()) {
    if (BB->getTerminator()->isFunctionExiting())
      pass.returnInsts.push_back(BB->getTerminator());
  }
}

void LargeValueVisitor::mapValueStorage() {
  for (auto *BB : postorderInfo.getReversePostOrder()) {
    for (auto &II : *BB) {
      SILInstruction *currIns = &II;
      switch (currIns->getKind()) {
      case SILInstructionKind::ApplyInst:
      case SILInstructionKind::TryApplyInst:
      case SILInstructionKind::BeginApplyInst:
      case SILInstructionKind::PartialApplyInst: {
        visitApply(ApplySite(currIns));
        break;
      }
      case SILInstructionKind::ClassMethodInst:
      case SILInstructionKind::SuperMethodInst:
      case SILInstructionKind::ObjCMethodInst:
      case SILInstructionKind::ObjCSuperMethodInst:
      case SILInstructionKind::WitnessMethodInst: {
        // TODO Any more instructions to add here?
        auto *MI = cast<MethodInst>(currIns);
        visitMethodInst(MI);
        break;
      }
      case SILInstructionKind::StructExtractInst:
      case SILInstructionKind::StructElementAddrInst:
      case SILInstructionKind::RefTailAddrInst:
      case SILInstructionKind::RefElementAddrInst:
      case SILInstructionKind::BeginAccessInst:
      case SILInstructionKind::EnumInst: {
        // TODO Any more instructions to add here?
        visitResultTyInst(cast<SingleValueInstruction>(currIns));
        break;
      }
      case SILInstructionKind::StoreInst: {
        auto *SI = cast<StoreInst>(currIns);
        visitStoreInst(SI);
        break;
      }
      case SILInstructionKind::RetainValueInst: {
        auto *RETI = cast<RetainValueInst>(currIns);
        visitRetainInst(RETI);
        break;
      }
      case SILInstructionKind::ReleaseValueInst: {
        auto *RELI = cast<ReleaseValueInst>(currIns);
        visitReleaseInst(RELI);
        break;
      }
      case SILInstructionKind::DebugValueInst: {
        auto *DI = cast<DebugValueInst>(currIns);
        visitDebugValueInst(DI);
        break;
      }
      case SILInstructionKind::DestroyValueInst: {
        auto *DI = cast<DestroyValueInst>(currIns);
        visitDestroyValueInst(DI);
        break;
      }
      case SILInstructionKind::SwitchEnumInst: {
        auto *SEI = cast<SwitchEnumInst>(currIns);
        visitSwitchEnumInst(SEI);
        break;
      }
      case SILInstructionKind::TupleElementAddrInst:
      case SILInstructionKind::TupleExtractInst: {
        visitTupleInst(cast<SingleValueInstruction>(currIns));
        break;
      }
      case SILInstructionKind::AllocStackInst: {
        auto *ASI = cast<AllocStackInst>(currIns);
        visitAllocStackInst(ASI);
        break;
      }
      case SILInstructionKind::PointerToAddressInst: {
        auto *PTA = cast<PointerToAddressInst>(currIns);
        visitPointerToAddressInst(PTA);
        break;
      }
      case SILInstructionKind::ReturnInst: {
        auto *RI = cast<ReturnInst>(currIns);
        visitReturnInst(RI);
        break;
      }
      case SILInstructionKind::YieldInst: {
        auto *YI = cast<YieldInst>(currIns);
        visitYieldInst(YI);
        break;
      }
      case SILInstructionKind::DeallocStackInst: {
        auto *DI = cast<DeallocStackInst>(currIns);
        visitDeallocInst(DI);
        break;
      }
      default: {
        assert(!ApplySite::isa(currIns) && "Did not expect an ApplySite");
        assert(!isa<MethodInst>(currIns) && "Unhandled Method Inst");
        visitInstr(currIns);
        break;
      }
      }
    }
  }
}

static bool modifiableApply(ApplySite applySite, irgen::IRGenModule &Mod) {
  // If the callee is a method then use the old ABI
  if (applySite.getSubstCalleeType()->getLanguage() == SILFunctionLanguage::C) {
    return false;
  }
  SILValue callee = applySite.getCallee();
  if (auto site = ApplySite::isa(callee)) {
    return modifiableApply(site, Mod);
  }
  return true;
}

void LargeValueVisitor::visitApply(ApplySite applySite) {
  if (!modifiableApply(applySite, pass.Mod)) {
    return visitInstr(applySite.getInstruction());
  }
  for (Operand &operand : applySite.getArgumentOperands()) {
    SILValue currOperand = operand.get();
    SILType silType = currOperand->getType();
    SILType newSilType = pass.getNewSILType(silType);
    if (silType != newSilType ||
        std::find(pass.largeLoadableArgs.begin(), pass.largeLoadableArgs.end(),
                  currOperand) != pass.largeLoadableArgs.end() ||
        std::find(pass.funcSigArgs.begin(), pass.funcSigArgs.end(),
                  currOperand) != pass.funcSigArgs.end()) {
      pass.applies.push_back(applySite.getInstruction());
      return;
    }
  }

  // For coroutines, we need to consider the yields, not the direct result
  // (which should always be void).
  if (auto beginApply = dyn_cast<BeginApplyInst>(applySite)) {
    for (auto yield : beginApply->getYieldedValues()) {
      auto oldYieldType = yield->getType();
      auto newYieldType = pass.getNewSILType(oldYieldType);
      if (oldYieldType != newYieldType) {
        pass.applies.push_back(applySite.getInstruction());
        return;
      }
    }
    return;
  }

  SILType currType = applySite.getType();
  SILType newType = pass.getNewSILType(currType);
  // We only care about function type results
  if (!pass.isLargeLoadableType(currType) &&
      (currType != newType)) {
    pass.applies.push_back(applySite.getInstruction());
    return;
  }
  // Check callee - need new generic env:
  CanSILFunctionType origSILFunctionType = applySite.getSubstCalleeType();
  GenericEnvironment *genEnvCallee = nullptr;
  auto newSILFunctionType = pass.Mapper.getNewSILFunctionType(
      genEnvCallee, origSILFunctionType, pass.Mod);
  if (origSILFunctionType != newSILFunctionType) {
    pass.applies.push_back(applySite.getInstruction());
  }
}

static bool isMethodInstUnmodifiable(MethodInst *instr) {
  for (auto *user : instr->getUses()) {
    if (ApplySite::isa(user->getUser())) {
      ApplySite applySite = ApplySite(user->getUser());
      if (applySite.getSubstCalleeType()->getLanguage() ==
          SILFunctionLanguage::C) {
        return true;
      }
    }
  }
  return false;
}

void LargeValueVisitor::visitMethodInst(MethodInst *instr) {
  if (isMethodInstUnmodifiable(instr)) {
    // Do not change the method!
    visitInstr(instr);
    return;
  }
  SILType currSILType = instr->getType();
  auto fnType = currSILType.castTo<SILFunctionType>();

  GenericEnvironment *genEnv = nullptr;
  if (fnType->isPolymorphic()) {
    genEnv = getGenericEnvironment(fnType);
  }
  if (pass.Mapper.shouldTransformFunctionType(genEnv, fnType, pass.Mod)) {
    pass.methodInstsToMod.push_back(instr);
    return;
  }
  if (pass.Mapper.newResultsDiffer(genEnv, fnType->getResults(), pass.Mod)) {
    pass.methodInstsToMod.push_back(instr);
  }
}

void LargeValueVisitor::visitStoreInst(StoreInst *instr) {
  SILValue src = instr->getSrc();
  if (std::find(pass.largeLoadableArgs.begin(), pass.largeLoadableArgs.end(),
                src) != pass.largeLoadableArgs.end()) {
    pass.storeInstsToMod.push_back(instr);
  }
}

bool LargeSILTypeMapper::shouldConvertBBArg(SILArgument *arg,
                                            irgen::IRGenModule &Mod) {
  auto *F = arg->getFunction();
  SILType storageType = arg->getType();
  GenericEnvironment *genEnv = F->getGenericEnvironment();
  auto currCanType = storageType.getASTType();
  if (auto funcType = dyn_cast<SILFunctionType>(currCanType)) {
    if (funcType->isPolymorphic()) {
      genEnv = getGenericEnvironment(funcType);
    }
  }
  SILType newSILType = getNewSILType(genEnv, storageType, Mod);
  // We (currently) only care about function signatures
  if (containsFunctionSignature(genEnv, Mod, storageType, newSILType)) {
    return true;
  }
  return false;
}

void LargeValueVisitor::visitSwitchEnumInst(SwitchEnumInst *instr) {
  SILValue operand = instr->getOperand();
  if (std::find(pass.largeLoadableArgs.begin(), pass.largeLoadableArgs.end(),
                operand) != pass.largeLoadableArgs.end()) {
    pass.switchEnumInstsToMod.push_back(instr);
    return;
  }
  // In case we converted the target BB type of this enum,
  // to an address based one - need to modify
  unsigned numOfCases = instr->getNumCases();
  SmallVector<std::pair<EnumElementDecl *, SILBasicBlock *>, 16> caseBBs;
  for (unsigned i = 0; i < numOfCases; ++i) {
    auto currCase = instr->getCase(i);
    auto *currBB = currCase.second;
    for (SILArgument *arg : currBB->getArguments()) {
      if (pass.Mapper.shouldConvertBBArg(arg, pass.Mod)) {
        SILType storageType = arg->getType();
        SILType newSILType = pass.getNewSILType(storageType);
        if (newSILType.isAddress()) {
          pass.switchEnumInstsToMod.push_back(instr);
          return;
        }
      }
    }
  }
}

void LargeValueVisitor::visitStructExtractInst(StructExtractInst *instr) {
  SILValue operand = instr->getOperand();
  if (std::find(pass.largeLoadableArgs.begin(), pass.largeLoadableArgs.end(),
                operand) != pass.largeLoadableArgs.end()) {
    pass.structExtractInstsToMod.push_back(instr);
  }
}

void LargeValueVisitor::visitRetainInst(RetainValueInst *instr) {
  for (Operand &operand : instr->getAllOperands()) {
    if (std::find(pass.largeLoadableArgs.begin(), pass.largeLoadableArgs.end(),
                  operand.get()) != pass.largeLoadableArgs.end()) {
      pass.retainInstsToMod.push_back(instr);
      return;
    }
  }
}

void LargeValueVisitor::visitReleaseInst(ReleaseValueInst *instr) {
  for (Operand &operand : instr->getAllOperands()) {
    if (std::find(pass.largeLoadableArgs.begin(), pass.largeLoadableArgs.end(),
                  operand.get()) != pass.largeLoadableArgs.end()) {
      pass.releaseInstsToMod.push_back(instr);
      return;
    }
  }
}

void LargeValueVisitor::visitDebugValueInst(DebugValueInst *instr) {
  for (Operand &operand : instr->getAllOperands()) {
    if (std::find(pass.largeLoadableArgs.begin(), pass.largeLoadableArgs.end(),
                  operand.get()) != pass.largeLoadableArgs.end()) {
      pass.debugInstsToMod.push_back(instr);
    }
  }
}

void LargeValueVisitor::visitDestroyValueInst(DestroyValueInst *instr) {
  for (Operand &operand : instr->getAllOperands()) {
    if (std::find(pass.largeLoadableArgs.begin(), pass.largeLoadableArgs.end(),
                  operand.get()) != pass.largeLoadableArgs.end()) {
      pass.destroyValueInstsToMod.push_back(instr);
    }
  }
}

void LargeValueVisitor::visitResultTyInst(SingleValueInstruction *instr) {
  SILType currSILType = instr->getType().getObjectType();
  SILType newSILType = pass.getNewSILType(currSILType);
  if (currSILType != newSILType) {
    pass.resultTyInstsToMod.insert(instr);
  }
  auto *SEI = dyn_cast<StructExtractInst>(instr);
  if (SEI) {
    visitStructExtractInst(SEI);
  } else {
    visitInstr(instr);
  }
}

void LargeValueVisitor::visitTupleInst(SingleValueInstruction *instr) {
  SILType currSILType = instr->getType().getObjectType();
  if (auto funcType = getInnerFunctionType(currSILType)) {
    GenericEnvironment *genEnv = instr->getFunction()->getGenericEnvironment();
    if (!genEnv && funcType->isPolymorphic()) {
      genEnv = getGenericEnvironment(funcType);
    }
    auto newSILFunctionType =
        pass.Mapper.getNewSILFunctionType(genEnv, funcType, pass.Mod);
    if (funcType != newSILFunctionType) {
      pass.tupleInstsToMod.push_back(instr);
    }
  }
  visitInstr(instr);
}

void LargeValueVisitor::visitAllocStackInst(AllocStackInst *instr) {
  SILType currSILType = instr->getType().getObjectType();
  if (getInnerFunctionType(currSILType)) {
    pass.allocStackInstsToMod.push_back(instr);
  }
}

void LargeValueVisitor::visitPointerToAddressInst(PointerToAddressInst *instr) {
  SILType currSILType = instr->getType().getObjectType();
  if (getInnerFunctionType(currSILType)) {
    pass.pointerToAddrkInstsToMod.push_back(instr);
  }
}

static bool modNonFuncTypeResultType(SILFunction *F, irgen::IRGenModule &Mod) {
  GenericEnvironment *genEnv = F->getGenericEnvironment();
  auto loweredTy = F->getLoweredFunctionType();
  return modNonFuncTypeResultType(genEnv, loweredTy, Mod);
}

void LargeValueVisitor::visitReturnInst(ReturnInst *instr) {
  if (!modResultType(pass.F, pass.Mod, pass.Mapper)) {
    visitInstr(instr);
  } else if (modNonFuncTypeResultType(pass.F, pass.Mod)) {
    pass.modReturnInsts.push_back(instr);
  } // else: function signature return instructions remain as-is
}

void LargeValueVisitor::visitYieldInst(YieldInst *instr) {
  if (!modYieldType(pass.F, pass.Mod, pass.Mapper)) {
    visitInstr(instr);
  } else {
    pass.modYieldInsts.push_back(instr);
  } // else: function signature return instructions remain as-is
}

void LargeValueVisitor::visitDeallocInst(DeallocStackInst *instr) {
  auto opInstr = instr->getOperand();
  if (std::find(pass.largeLoadableArgs.begin(), pass.largeLoadableArgs.end(),
                opInstr) != pass.largeLoadableArgs.end()) {
    auto *opAsInstr = dyn_cast<AllocStackInst>(opInstr);
    assert(opAsInstr && "Expected an alloc stack instruction");
    assert(pass.allocToApplyRetMap.find(opAsInstr) !=
               pass.allocToApplyRetMap.end() &&
           "Unexpected dealloc instr!");
    (void)opAsInstr;
  }
}

void LargeValueVisitor::visitInstr(SILInstruction *instr) {
  for (Operand &operand : instr->getAllOperands()) {
    if (std::find(pass.largeLoadableArgs.begin(), pass.largeLoadableArgs.end(),
                  operand.get()) != pass.largeLoadableArgs.end()) {
      pass.instsToMod.push_back(instr);
      // will be replaced later by the load / alloc_stack:
      pass.argsToLoadedValueMap[operand.get()] = operand.get();
    }
  }
}

//===----------------------------------------------------------------------===//
// LoadableStorageAllocation: Generate alloc_stack and address projections
// for all loadable types we pass around.
//===----------------------------------------------------------------------===//

namespace {
class LoadableStorageAllocation {
public:
  StructLoweringState &pass;

  explicit LoadableStorageAllocation(StructLoweringState &pass) : pass(pass) {}

  void allocateLoadableStorage();
  void replaceLoad(LoadInst *unoptimizableLoad);

protected:
  void replaceLoadWithCopyAddr(LoadInst *optimizableLoad);
  void replaceLoadWithCopyAddrForModifiable(LoadInst *unoptimizableLoad);
  void convertIndirectFunctionArgs();
  void insertIndirectReturnArgs();
  void convertIndirectFunctionPointerArgsForUnmodifiable();
  void convertIndirectBasicBlockArgs();
  void convertApplyResults();
  void allocateForArg(SILValue value);
  AllocStackInst *allocateForApply(SILInstruction *apply, SILType type);
  SILArgument *replaceArgType(SILBuilder &argBuilder, SILArgument *arg,
                              SILType newSILType);
};
} // end anonymous namespace

static AllocStackInst *allocate(StructLoweringState &pass,
                                SILLocation loc, SILType type) {
  assert(type.isObject());

  // Insert an alloc_stack at the beginning of the function.
  SILBuilderWithScope allocBuilder(&*pass.F->begin());
  AllocStackInst *alloc = allocBuilder.createAllocStack(loc, type);

  // Insert dealloc_stack at the end(s) of the function.
  for (TermInst *termInst : pass.returnInsts) {
    SILBuilderWithScope deallocBuilder(termInst);
    deallocBuilder.createDeallocStack(loc, alloc);
  }

  return alloc;
}

static StoreOwnershipQualifier
getStoreInitOwnership(StructLoweringState &pass, SILType type) {
  if (!pass.F->hasOwnership()) {
    return StoreOwnershipQualifier::Unqualified;
  } else if (type.isTrivial(pass.F->getModule())) {
    return StoreOwnershipQualifier::Trivial;
  } else {
    return StoreOwnershipQualifier::Init;
  }
}

static StoreInst *createStoreInit(StructLoweringState &pass,
                                  SILBasicBlock::iterator where,
                                  SILLocation loc,
                                  SILValue value, SILValue address) {
  SILBuilderWithScope storeBuilder(where);
  return storeBuilder.createStore(loc, value, address,
                                 getStoreInitOwnership(pass, value->getType()));
}

static SILInstruction *createOutlinedCopyCall(SILBuilder &copyBuilder,
                                              SILValue src, SILValue tgt,
                                              StructLoweringState &pass,
                                              SILLocation *loc = nullptr) {
  SILLocation locToUse = loc ? *loc : copyBuilder.getInsertionPoint()->getLoc();
  auto *copy =
      copyBuilder.createCopyAddr(locToUse, src, tgt, IsTake, IsInitialization);
  return copy;
}

void LoadableStorageAllocation::replaceLoadWithCopyAddr(
    LoadInst *optimizableLoad) {
  SILValue value = optimizableLoad->getOperand();

  auto allocInstr = allocate(pass, value.getLoc(),
                             value->getType().getObjectType());

  SILBuilderWithScope outlinedBuilder(optimizableLoad);
  createOutlinedCopyCall(outlinedBuilder, value, allocInstr, pass);

  for (auto *user : optimizableLoad->getUses()) {
    SILInstruction *userIns = user->getUser();
    switch (userIns->getKind()) {
    case SILInstructionKind::CopyAddrInst:
    case SILInstructionKind::DeallocStackInst:
      break;
    case SILInstructionKind::ApplyInst:
    case SILInstructionKind::TryApplyInst:
    case SILInstructionKind::BeginApplyInst:
    case SILInstructionKind::PartialApplyInst: {
      if (std::find(pass.applies.begin(), pass.applies.end(), userIns) ==
          pass.applies.end()) {
        pass.applies.push_back(userIns);
      }
      break;
    }
    case SILInstructionKind::YieldInst:
      // The rewrite is enough.
      break;
    case SILInstructionKind::RetainValueInst: {
      auto *insToInsert = cast<RetainValueInst>(userIns);
      pass.retainInstsToMod.push_back(insToInsert);
      break;
    }
    case SILInstructionKind::ReleaseValueInst: {
      auto *insToInsert = cast<ReleaseValueInst>(userIns);
      pass.releaseInstsToMod.push_back(insToInsert);
      break;
    }
    case SILInstructionKind::StoreInst: {
      auto *insToInsert = cast<StoreInst>(userIns);
      pass.storeInstsToMod.push_back(insToInsert);
      break;
    }
    case SILInstructionKind::DebugValueInst: {
      auto *insToInsert = cast<DebugValueInst>(userIns);
      pass.debugInstsToMod.push_back(insToInsert);
      break;
    }
    case SILInstructionKind::DestroyValueInst: {
      auto *insToInsert = cast<DestroyValueInst>(userIns);
      pass.destroyValueInstsToMod.push_back(insToInsert);
      break;
    }
    case SILInstructionKind::StructExtractInst: {
      auto *instToInsert = cast<StructExtractInst>(userIns);
      if (std::find(pass.structExtractInstsToMod.begin(),
                    pass.structExtractInstsToMod.end(),
                    instToInsert) == pass.structExtractInstsToMod.end()) {
        pass.structExtractInstsToMod.push_back(instToInsert);
      }
      break;
    }
    case SILInstructionKind::SwitchEnumInst: {
      auto *instToInsert = cast<SwitchEnumInst>(userIns);
      if (std::find(pass.switchEnumInstsToMod.begin(),
                    pass.switchEnumInstsToMod.end(),
                    instToInsert) == pass.switchEnumInstsToMod.end()) {
        pass.switchEnumInstsToMod.push_back(instToInsert);
      }
      break;
    }
    default:
      llvm_unreachable("Unexpected instruction");
    }
  }

  optimizableLoad->replaceAllUsesWith(allocInstr);
  optimizableLoad->getParent()->erase(optimizableLoad);
}

static bool isYieldUseRewriteable(StructLoweringState &pass,
                                  YieldInst *inst, Operand *operand) {
  assert(inst == operand->getUser());
  return pass.isLargeLoadableType(operand->get()->getType());
}

/// Does the value's uses contain instructions that *must* be rewrites?
static bool hasMandatoryRewriteUse(StructLoweringState &pass,
                                   SILValue value) {
  for (auto *user : value->getUses()) {
    SILInstruction *userIns = user->getUser();
    switch (userIns->getKind()) {
    case SILInstructionKind::ApplyInst:
    case SILInstructionKind::TryApplyInst:
    case SILInstructionKind::BeginApplyInst:
    case SILInstructionKind::PartialApplyInst: {
      ApplySite site(userIns);
      SILValue callee = site.getCallee();
      if (callee == value) {
        break;
      }
      SILType currType = value->getType().getObjectType();
      SILType newSILType = pass.getNewSILType(currType);
      if (currType == newSILType) {
        break;
      }
      return true;
    }
    case SILInstructionKind::YieldInst:
      if (isYieldUseRewriteable(pass, cast<YieldInst>(userIns), user))
        return true;
      break;
    default:
      break;
    }
  }
  return false;
}

void LoadableStorageAllocation::replaceLoadWithCopyAddrForModifiable(
    LoadInst *unoptimizableLoad) {
  if (!hasMandatoryRewriteUse(pass, unoptimizableLoad)) {
    return;
  }
  SILValue value = unoptimizableLoad->getOperand();

  AllocStackInst *alloc = allocate(pass, value.getLoc(),
                                   value->getType().getObjectType());

  SILBuilderWithScope outlinedBuilder(unoptimizableLoad);
  createOutlinedCopyCall(outlinedBuilder, value, alloc, pass);

  SmallVector<Operand *, 8> usesToMod;
  for (auto *use : unoptimizableLoad->getUses()) {
    SILInstruction *userIns = use->getUser();
    switch (userIns->getKind()) {
    case SILInstructionKind::CopyAddrInst:
    case SILInstructionKind::DeallocStackInst:
      break;
    case SILInstructionKind::ApplyInst:
    case SILInstructionKind::TryApplyInst:
    case SILInstructionKind::BeginApplyInst:
    case SILInstructionKind::PartialApplyInst: {
      ApplySite site(userIns);
      if (!modifiableApply(site, pass.Mod)) {
        break;
      }
      SILValue callee = site.getCallee();
      if (callee == unoptimizableLoad) {
        break;
      }
      SILType currType = unoptimizableLoad->getType().getObjectType();
      SILType newSILType = pass.getNewSILType(currType);
      if (currType == newSILType) {
        break;
      }
      if (std::find(pass.applies.begin(), pass.applies.end(), userIns) ==
          pass.applies.end()) {
        pass.applies.push_back(userIns);
      }
      usesToMod.push_back(use);
      break;
    }
    case SILInstructionKind::YieldInst: {
      if (isYieldUseRewriteable(pass, cast<YieldInst>(userIns), use))
        usesToMod.push_back(use);
      break;
    }
    case SILInstructionKind::RetainValueInst: {
      auto *insToInsert = cast<RetainValueInst>(userIns);
      pass.retainInstsToMod.push_back(insToInsert);
      usesToMod.push_back(use);
      break;
    }
    case SILInstructionKind::ReleaseValueInst: {
      auto *insToInsert = cast<ReleaseValueInst>(userIns);
      pass.releaseInstsToMod.push_back(insToInsert);
      usesToMod.push_back(use);
      break;
    }
    case SILInstructionKind::StoreInst: {
      auto *insToInsert = cast<StoreInst>(userIns);
      pass.storeInstsToMod.push_back(insToInsert);
      usesToMod.push_back(use);
      break;
    }
    case SILInstructionKind::DebugValueInst: {
      auto *insToInsert = cast<DebugValueInst>(userIns);
      pass.debugInstsToMod.push_back(insToInsert);
      usesToMod.push_back(use);
      break;
    }
    case SILInstructionKind::DestroyValueInst: {
      auto *insToInsert = cast<DestroyValueInst>(userIns);
      pass.destroyValueInstsToMod.push_back(insToInsert);
      usesToMod.push_back(use);
      break;
    }
    case SILInstructionKind::StructExtractInst: {
      auto *instToInsert = cast<StructExtractInst>(userIns);
      pass.structExtractInstsToMod.push_back(instToInsert);
      usesToMod.push_back(use);
      break;
    }
    case SILInstructionKind::SwitchEnumInst: {
      auto *instToInsert = cast<SwitchEnumInst>(userIns);
      pass.switchEnumInstsToMod.push_back(instToInsert);
      usesToMod.push_back(use);
      break;
    }
    default:
      break;
    }
  }
  while (!usesToMod.empty()) {
    auto *use = usesToMod.pop_back_val();
    use->set(alloc);
  }
}

void LoadableStorageAllocation::allocateLoadableStorage() {
  // We need to map all functions exits
  // required for Apply result's allocations
  // Else we might get the following error:
  // "stack dealloc does not match most recent stack alloc"
  // When we dealloc later
  LargeValueVisitor(pass).mapReturnInstrs();
  if (modifiableFunction(pass.F->getLoweredFunctionType())) {
    // Turn by-value function args to by-address ones
    convertIndirectFunctionArgs();
  } else {
    convertIndirectFunctionPointerArgsForUnmodifiable();
  }
  convertApplyResults();

  // Populate the pass' data structs
  LargeValueVisitor(pass).mapValueStorage();

  // Turn by-value BB args to by-address ones
  convertIndirectBasicBlockArgs();

  // Create an AllocStack for every used large loadable type in the function.
  for (auto &argToAlloc : pass.argsToLoadedValueMap) {
    assert(argToAlloc.first == argToAlloc.second);
    allocateForArg(argToAlloc.first);
  }
}

SILArgument *LoadableStorageAllocation::replaceArgType(SILBuilder &argBuilder,
                                                       SILArgument *arg,
                                                       SILType newSILType) {
  CopyValueInst *copyArg = argBuilder.createCopyValue(
      RegularLocation(const_cast<ValueDecl *>(arg->getDecl())),
      SILUndef::get(newSILType, pass.F->getModule()));

  arg->replaceAllUsesWith(copyArg);
  assert(std::find(pass.largeLoadableArgs.begin(), pass.largeLoadableArgs.end(),
                   arg) == pass.largeLoadableArgs.end());

  arg = arg->getParent()->replaceFunctionArgument(
      arg->getIndex(), newSILType, ValueOwnershipKind::Any, arg->getDecl());

  copyArg->replaceAllUsesWith(arg);
  copyArg->eraseFromParent();

  return arg;
}

void LoadableStorageAllocation::insertIndirectReturnArgs() {
  GenericEnvironment *genEnv = pass.F->getGenericEnvironment();
  auto loweredTy = pass.F->getLoweredFunctionType();
  SILType resultStorageType = loweredTy->getAllResultsType();
  auto canType = resultStorageType.getASTType();
  if (canType->hasTypeParameter()) {
    assert(genEnv && "Expected a GenericEnv");
    canType = genEnv->mapTypeIntoContext(canType)->getCanonicalType();
  }
  resultStorageType = SILType::getPrimitiveObjectType(canType);

  auto &ctx = pass.F->getModule().getASTContext();
  auto var = new (ctx) ParamDecl(
      VarDecl::Specifier::InOut, SourceLoc(), SourceLoc(),
      ctx.getIdentifier("$return_value"), SourceLoc(),
      ctx.getIdentifier("$return_value"),
      pass.F->getDeclContext());
  pass.F->begin()->insertFunctionArgument(0, resultStorageType.getAddressType(),
                                          ValueOwnershipKind::Any, var);
}

void LoadableStorageAllocation::convertIndirectFunctionArgs() {
  SILBasicBlock *entry = pass.F->getEntryBlock();
  SILBuilderWithScope argBuilder(entry->begin());

  for (SILArgument *arg : entry->getArguments()) {
    SILType storageType = arg->getType();
    SILType newSILType = pass.getNewSILType(storageType);
    if (newSILType != storageType) {
      ValueOwnershipKind ownership = arg->getOwnershipKind();
      arg = replaceArgType(argBuilder, arg, newSILType);
      if (pass.isLargeLoadableType(storageType)) {
        // Add to largeLoadableArgs if and only if it wasn't a modified function
        // signature arg
        pass.largeLoadableArgs.push_back(arg);
      } else {
        arg->setOwnershipKind(ownership);
        pass.funcSigArgs.push_back(arg);
      }
    }
  }

  // Convert the result type to indirect if necessary:
  if (modNonFuncTypeResultType(pass.F, pass.Mod)) {
    insertIndirectReturnArgs();
  }
}

static void convertBBArgType(SILBuilder &argBuilder, SILType newSILType,
                             SILArgument *arg) {
  CopyValueInst *copyArg = argBuilder.createCopyValue(
      RegularLocation(const_cast<ValueDecl *>(arg->getDecl())),
      SILUndef::get(newSILType, arg->getFunction()->getModule()));

  arg->replaceAllUsesWith(copyArg);
  arg = arg->getParent()->replacePhiArgument(arg->getIndex(), newSILType,
                                             arg->getOwnershipKind());

  copyArg->replaceAllUsesWith(arg);
  copyArg->eraseFromParent();
}

void LoadableStorageAllocation::convertApplyResults() {
  for (auto &BB : *pass.F) {
    for (auto &II : BB) {
      auto *currIns = &II;
      auto applySite = FullApplySite::isa(currIns);
      if (!applySite) {
        continue;
      }
      if (!modifiableApply(applySite, pass.Mod)) {
        continue;
      }

      CanSILFunctionType origSILFunctionType = applySite.getSubstCalleeType();
      GenericEnvironment *genEnv = nullptr;
      if (!pass.Mapper.shouldTransformResults(genEnv, origSILFunctionType,
                                              pass.Mod)) {
        continue;
      }
      auto resultStorageType = origSILFunctionType->getAllResultsType();
      if (!pass.isLargeLoadableType(resultStorageType)) {
        // Make sure it contains a function type
        auto numFuncTy = llvm::count_if(origSILFunctionType->getResults(),
            [](const SILResultInfo &origResult) {
              auto resultStorageTy = origResult.getSILStorageType();
              // Check if it is a function type
              if (resultStorageTy.is<SILFunctionType>()) {
                return true;
              }
              // Check if it is an optional function type
              auto optionalType = resultStorageTy.getOptionalObjectType();
              if (optionalType && optionalType.is<SILFunctionType>()) {
                return true;
              }
              return false;
            });
        assert(numFuncTy != 0 &&
               "Expected a SILFunctionType inside the result Type");
        (void)numFuncTy;
        continue;
      }
      auto newSILType = pass.getNewSILType(resultStorageType);
      auto *newVal = allocateForApply(currIns, newSILType.getObjectType());
      if (auto apply = dyn_cast<ApplyInst>(currIns)) {
        apply->replaceAllUsesWith(newVal);
      } else {
        auto tryApplyIns = cast<TryApplyInst>(currIns);
        auto *normalBB = tryApplyIns->getNormalBB();
        SILBuilderWithScope argBuilder(normalBB->begin());
        assert(normalBB->getNumArguments() == 1 &&
               "Expected only one arg for try_apply normal BB");
        auto arg = normalBB->getArgument(0);
        arg->replaceAllUsesWith(newVal);
        auto emptyTy = SILType::getPrimitiveObjectType(
            TupleType::getEmpty(argBuilder.getModule().getASTContext()));
        convertBBArgType(argBuilder, emptyTy, arg);
      }
    }
  }
}

void LoadableStorageAllocation::
    convertIndirectFunctionPointerArgsForUnmodifiable() {
  SILBasicBlock *entry = pass.F->getEntryBlock();
  SILBuilderWithScope argBuilder(entry->begin());

  for (SILArgument *arg : entry->getArguments()) {
    SILType storageType = arg->getType();
    GenericEnvironment *genEnv = pass.F->getGenericEnvironment();
    SILType newSILType = pass.getNewSILType(storageType);
    if (containsFunctionSignature(genEnv, pass.Mod, storageType, newSILType)) {
      auto *castInstr = argBuilder.createUncheckedBitCast(
          RegularLocation(const_cast<ValueDecl *>(arg->getDecl())), arg,
          newSILType);
      arg->replaceAllUsesWith(castInstr);
      castInstr->setOperand(0, arg);
    }
  }
}

void LoadableStorageAllocation::convertIndirectBasicBlockArgs() {
  SILBasicBlock *entry = pass.F->getEntryBlock();
  for (SILBasicBlock &BB : *pass.F) {
    if (&BB == entry) {
      // Already took care of function args
      continue;
    }
    SILBuilderWithScope argBuilder(BB.begin());
    for (SILArgument *arg : BB.getArguments()) {
      if (!pass.Mapper.shouldConvertBBArg(arg, pass.Mod)) {
        continue;
      }
      SILType storageType = arg->getType();
      SILType newSILType = pass.getNewSILType(storageType);
      convertBBArgType(argBuilder, newSILType, arg);
    }
  }
}

void LoadableStorageAllocation::allocateForArg(SILValue value) {
  if (auto *allocInstr = dyn_cast<AllocStackInst>(value)) {
    // Special case: the value was already an Alloc
    // This happens in case of values from apply results (for example)
    // we *should* add a load for the current uses.
    // Said load should happen before the first use
    // As such add it right after the apply()
    LoadInst *load = nullptr;
    assert(pass.allocToApplyRetMap.find(allocInstr) !=
               pass.allocToApplyRetMap.end() &&
           "Alloc is not for apply results");
    auto *applyInst = pass.allocToApplyRetMap[allocInstr];
    assert(applyInst && "Value is not an apply");
    auto II = applyInst->getIterator();
    SILBuilderWithScope loadBuilder(II);
    if (auto *tryApply = dyn_cast<TryApplyInst>(applyInst)) {
      auto *tgtBB = tryApply->getNormalBB();
      assert(tgtBB && "Could not find try apply's target BB");
      loadBuilder.setInsertionPoint(tgtBB->begin());
    } else {
      ++II;
      loadBuilder.setInsertionPoint(II);
    }
    if (!pass.F->hasOwnership()) {
      load = loadBuilder.createLoad(applyInst->getLoc(), value,
                                    LoadOwnershipQualifier::Unqualified);
    } else {
      load = loadBuilder.createLoad(applyInst->getLoc(), value,
                                    LoadOwnershipQualifier::Take);
    }
    pass.argsToLoadedValueMap[value] = load;
    return;
  }

  assert(!ApplySite::isa(value) && "Unexpected instruction");

  // Find the first non-AllocStackInst and use its scope when creating
  // the new SILBuilder. An AllocStackInst does not directly cause any
  // code to be generated. The location of an AllocStackInst carries information
  // about the source variable; it doesn't matter where in the instruction
  // stream the AllocStackInst is located.
  auto BBIter = pass.F->begin()->begin();
  SILInstruction *FirstNonAllocStack = &*BBIter;
  while (isa<AllocStackInst>(FirstNonAllocStack) &&
         BBIter != pass.F->begin()->end()) {
    BBIter++;
    FirstNonAllocStack = &*BBIter;
  }
  SILBuilderWithScope allocBuilder(&*pass.F->begin()->begin(),
                                   FirstNonAllocStack);

  AllocStackInst *allocInstr =
      allocBuilder.createAllocStack(value.getLoc(), value->getType());

  LoadInst *loadCopy = nullptr;
  auto *applyOutlinedCopy =
      createOutlinedCopyCall(allocBuilder, value, allocInstr, pass);

  if (!pass.F->hasOwnership()) {
    loadCopy = allocBuilder.createLoad(applyOutlinedCopy->getLoc(), allocInstr,
                                       LoadOwnershipQualifier::Unqualified);
  } else {
    loadCopy = allocBuilder.createLoad(applyOutlinedCopy->getLoc(), allocInstr,
                                       LoadOwnershipQualifier::Take);
  }
  pass.argsToLoadedValueMap[value] = loadCopy;

  // Insert stack deallocations.
  for (TermInst *termInst : pass.returnInsts) {
    SILBuilderWithScope deallocBuilder(termInst);
    deallocBuilder.createDeallocStack(allocInstr->getLoc(), allocInstr);
  }
}

AllocStackInst *
LoadableStorageAllocation::allocateForApply(SILInstruction *apply,
                                            SILType type) {
  SILBuilderWithScope allocBuilder(&*pass.F->begin());
  auto *allocInstr = allocBuilder.createAllocStack(apply->getLoc(), type);

  pass.largeLoadableArgs.push_back(allocInstr);
  pass.allocToApplyRetMap[allocInstr] = apply;
  pass.applyRetToAllocMap[apply] = allocInstr;

  for (TermInst *termInst : pass.returnInsts) {
    SILBuilderWithScope deallocBuilder(termInst);
    deallocBuilder.createDeallocStack(allocInstr->getLoc(), allocInstr);
  }

  return allocInstr;
}

//===----------------------------------------------------------------------===//
// LoadableByAddress: Top-Level Function Transform.
//===----------------------------------------------------------------------===//

namespace {
class LoadableByAddress : public SILModuleTransform {
  /// The entry point to this function transformation.
  void run() override;

  void runOnFunction(SILFunction *F);

private:
  void updateLoweredTypes(SILFunction *F);
  void recreateSingleApply(SILInstruction *applyInst,
                           SmallVectorImpl<SILInstruction *> &Delete);
  bool recreateApply(SILInstruction &I,
                     SmallVectorImpl<SILInstruction *> &Delete);
  bool recreateConvInstr(SILInstruction &I,
                         SmallVectorImpl<SILInstruction *> &Delete);
  bool recreateBuiltinInstr(SILInstruction &I,
                         SmallVectorImpl<SILInstruction *> &Delete);
  bool recreateLoadInstr(SILInstruction &I,
                         SmallVectorImpl<SILInstruction *> &Delete);
  bool recreateUncheckedEnumDataInstr(SILInstruction &I,
                         SmallVectorImpl<SILInstruction *> &Delete);
  bool recreateUncheckedTakeEnumDataAddrInst(SILInstruction &I,
                         SmallVectorImpl<SILInstruction *> &Delete);
  bool fixStoreToBlockStorageInstr(SILInstruction &I,
                         SmallVectorImpl<SILInstruction *> &Delete);

private:
  llvm::SetVector<SILFunction *> modFuncs;
  llvm::SetVector<SingleValueInstruction *> conversionInstrs;
  llvm::SetVector<BuiltinInst *> builtinInstrs;
  llvm::SetVector<LoadInst *> loadInstrsOfFunc;
  llvm::SetVector<UncheckedEnumDataInst *> uncheckedEnumDataOfFunc;
  llvm::SetVector<UncheckedTakeEnumDataAddrInst *>
      uncheckedTakeEnumDataAddrOfFunc;
  llvm::SetVector<StoreInst *> storeToBlockStorageInstrs;
  llvm::SetVector<SILInstruction *> modApplies;
  llvm::MapVector<SILInstruction *, SILValue> allApplyRetToAllocMap;
  LargeSILTypeMapper MapperCache;
};
} // end anonymous namespace

/// Given that we've allocated space to hold a scalar value, try to rewrite
/// the uses of the scalar to be uses of the address.
static void rewriteUsesOfSscalar(StructLoweringState &pass,
                                 SILValue address, SILValue scalar,
                                 StoreInst *storeToAddress) {
  // Copy the uses, since we're going to edit them.
  SmallVector<Operand *, 8> uses(scalar->getUses());
  for (Operand *scalarUse : uses) {
    SILInstruction *user = scalarUse->getUser();

    if (ApplySite::isa(user)) {
      ApplySite site(user);
      if (modifiableApply(site, pass.Mod)) {
        // Just rewrite the operand in-place.  This will produce a temporary
        // type error, but we should fix that up when we rewrite the apply's
        // function type.
        scalarUse->set(address);
      }
    } else if (isa<YieldInst>(user)) {
      // The rules for the yield are changing anyway, so we can just rewrite
      // it in-place.
      scalarUse->set(address);
    } else if (auto *storeUser = dyn_cast<StoreInst>(user)) {
      // Don't rewrite the store to the allocation.
      if (storeUser == storeToAddress)
        continue;

      // Optimization: replace with copy_addr to reduce code size
      assert(std::find(pass.storeInstsToMod.begin(), pass.storeInstsToMod.end(),
                       storeUser) == pass.storeInstsToMod.end() &&
             "Did not expect this instr in storeInstsToMod");
      SILBuilderWithScope copyBuilder(storeUser);
      SILValue dest = storeUser->getDest();
      createOutlinedCopyCall(copyBuilder, address, dest, pass);
      storeUser->eraseFromParent();
    } else if (auto *dbgInst = dyn_cast<DebugValueInst>(user)) {
      SILBuilderWithScope dbgBuilder(dbgInst);
      // Rewrite the debug_value to point to the variable in the alloca.
      dbgBuilder.createDebugValueAddr(dbgInst->getLoc(), address,
                                      *dbgInst->getVarInfo());
      dbgInst->eraseFromParent();
    }
  }
}

static void allocateAndSetForInstResult(StructLoweringState &pass,
                                        SILValue instResult,
                                        SILInstruction *inst) {
  auto alloc = allocate(pass, inst->getLoc(), instResult->getType());

  auto II = inst->getIterator();
  ++II;
  auto store = createStoreInit(pass, II, inst->getLoc(), instResult, alloc);

  // Traverse all the uses of instResult - see if we can replace
  rewriteUsesOfSscalar(pass, alloc, instResult, store);
}

static void allocateAndSetForArgument(StructLoweringState &pass,
                                      SILArgument *value,
                                      SILInstruction *user) {
  AllocStackInst *alloc = allocate(pass, user->getLoc(), value->getType());

  SILLocation loc = user->getLoc();
  loc.markAutoGenerated();

  // Store the value into the allocation.
  auto II = value->getParent()->begin();
  if (II == alloc->getParent()->begin()) {
    // Store should happen *after* the allocation.
    ++II;
  }
  auto store = createStoreInit(pass, II, loc, value, alloc);

  // Traverse all the uses of value - see if we can replace
  rewriteUsesOfSscalar(pass, alloc, value, store);
}

static bool allUsesAreReplaceable(StructLoweringState &pass,
                                  SingleValueInstruction *instr) {
  for (auto *user : instr->getUses()) {
    SILInstruction *userIns = user->getUser();
    switch (userIns->getKind()) {
    case SILInstructionKind::RetainValueInst:
    case SILInstructionKind::ReleaseValueInst:
    case SILInstructionKind::StoreInst:
    case SILInstructionKind::DebugValueInst:
    case SILInstructionKind::DestroyValueInst:
      break;
    case SILInstructionKind::ApplyInst:
    case SILInstructionKind::TryApplyInst:
    case SILInstructionKind::BeginApplyInst:
    case SILInstructionKind::PartialApplyInst: {
      // Replaceable only if it is not the function pointer
      ApplySite site(userIns);
      if (!modifiableApply(site, pass.Mod)) {
        return false;
      }
      SILValue callee = site.getCallee();
      if (callee == instr) {
        return false;
      }
      SILType currType = instr->getType().getObjectType();
      SILType newSILType = pass.getNewSILType(currType);
      if (currType == newSILType) {
        return false;
      }
      break;
    }
    case SILInstructionKind::YieldInst:
      if (!isYieldUseRewriteable(pass, cast<YieldInst>(userIns), user))
        return false;
      break;
    case SILInstructionKind::StructExtractInst:
    case SILInstructionKind::SwitchEnumInst:
      break;
    default:
      return false;
    }
  }
  return true;
}

void LoadableStorageAllocation::replaceLoad(LoadInst *load) {
  if (allUsesAreReplaceable(pass, load)) {
    replaceLoadWithCopyAddr(load);
  } else {
    replaceLoadWithCopyAddrForModifiable(load);
  }
}

static void allocateAndSet(StructLoweringState &pass,
                           LoadableStorageAllocation &allocator,
                           SILValue operand, SILInstruction *user) {
  auto inst = operand->getDefiningInstruction();
  if (!inst) {
    allocateAndSetForArgument(pass, cast<SILArgument>(operand), user);
    return;
  }

  if (auto *load = dyn_cast<LoadInst>(operand)) {
    allocator.replaceLoad(load);
  } else {
    // TODO: peephole: special handling of known cases:
    // ApplyInst, TupleExtractInst
    allocateAndSetForInstResult(pass, operand, inst);
  }
}

/// Rewrite all of the large-loadable operands in the given list.
static void allocateAndSetAll(StructLoweringState &pass,
                              LoadableStorageAllocation &allocator,
                              SILInstruction *user,
                              MutableArrayRef<Operand> operands) {
  for (Operand &operand : operands) {
    SILValue value = operand.get();
    SILType silType = value->getType();
    if (pass.isLargeLoadableType(silType)) {
      allocateAndSet(pass, allocator, value, user);
    }
  }
}

static void castTupleInstr(SingleValueInstruction *instr, IRGenModule &Mod,
                           LargeSILTypeMapper &Mapper) {
  SILType currSILType = instr->getType();
  auto funcType = getInnerFunctionType(currSILType);
  assert(funcType && "Expected a function Type");
  GenericEnvironment *genEnv = instr->getFunction()->getGenericEnvironment();
  if (!genEnv && funcType->isPolymorphic()) {
    genEnv = getGenericEnvironment(funcType);
  }
  SILType newSILType = Mapper.getNewSILType(genEnv, currSILType, Mod);
  if (currSILType == newSILType) {
    return;
  }

  auto II = instr->getIterator();
  ++II;
  SILBuilderWithScope castBuilder(II);
  SingleValueInstruction *castInstr = nullptr;
  switch (instr->getKind()) {
  // Add cast to the new sil function type:
  case SILInstructionKind::TupleExtractInst: {
    castInstr = castBuilder.createUncheckedBitCast(instr->getLoc(), instr,
                                                   newSILType.getObjectType());
    break;
  }
  case SILInstructionKind::TupleElementAddrInst: {
    castInstr = castBuilder.createUncheckedAddrCast(
        instr->getLoc(), instr, newSILType.getAddressType());
    break;
  }
  default:
    llvm_unreachable("Unexpected instruction inside tupleInstsToMod");
  }
  instr->replaceAllUsesWith(castInstr);
  castInstr->setOperand(0, instr);
}

static SILValue createCopyOfEnum(StructLoweringState &pass,
                                 SwitchEnumInst *orig) {
  auto value = orig->getOperand();
  auto type = value->getType();
  if (type.isObject()) {
    // support for non-address operands / enums
    auto *alloc = allocate(pass, orig->getLoc(), type);
    createStoreInit(pass, orig->getIterator(), orig->getLoc(), value, alloc);
    return alloc;
  }

  auto alloc = allocate(pass, value.getLoc(), type.getObjectType());

  SILBuilderWithScope copyBuilder(orig);
  createOutlinedCopyCall(copyBuilder, value, alloc, pass);

  return alloc;
}

static void createResultTyInstrAndLoad(LoadableStorageAllocation &allocator,
                                       SingleValueInstruction *instr,
                                       StructLoweringState &pass) {
  bool updateResultTy = pass.resultTyInstsToMod.count(instr) != 0;
  if (updateResultTy) {
    pass.resultTyInstsToMod.remove(instr);
  }
  SILBuilderWithScope builder(instr);
  auto *currStructExtractInst = dyn_cast<StructExtractInst>(instr);
  assert(currStructExtractInst && "Expected StructExtractInst");
  SingleValueInstruction *newInstr = builder.createStructElementAddr(
      currStructExtractInst->getLoc(), currStructExtractInst->getOperand(),
      currStructExtractInst->getField(),
      currStructExtractInst->getType().getAddressType());
  // Load the struct element then see if we can get rid of the load:
  LoadInst *loadArg = nullptr;
  if (!pass.F->hasOwnership()) {
    loadArg = builder.createLoad(newInstr->getLoc(), newInstr,
                                 LoadOwnershipQualifier::Unqualified);
  } else {
    loadArg = builder.createLoad(newInstr->getLoc(), newInstr,
                                 LoadOwnershipQualifier::Take);
  }
  instr->replaceAllUsesWith(loadArg);
  instr->getParent()->erase(instr);

  // If the load is of a function type - do not replace it.
  if (isFuncOrOptionalFuncType(loadArg->getType())) {
    return;
  }

  allocator.replaceLoad(loadArg);

  if (updateResultTy) {
    pass.resultTyInstsToMod.insert(newInstr);
  }
}

static void rewriteFunction(StructLoweringState &pass,
                            LoadableStorageAllocation &allocator) {

  bool repeat = false;
  llvm::SetVector<SILInstruction *> currentModApplies;
  do {
    while (!pass.switchEnumInstsToMod.empty()) {
      auto *instr = pass.switchEnumInstsToMod.pop_back_val();
      /* unchecked_take_enum_data_addr can be destructive.
       * work on a copy instead of the original enum */
      auto copiedValue = createCopyOfEnum(pass, instr);
      SILBuilderWithScope enumBuilder(instr);
      unsigned numOfCases = instr->getNumCases();
      SmallVector<std::pair<EnumElementDecl *, SILBasicBlock *>, 16> caseBBs;
      for (unsigned i = 0; i < numOfCases; ++i) {
        auto currCase = instr->getCase(i);
        auto *currBB = currCase.second;
        SILBuilderWithScope argBuilder(currBB->begin());
        assert(currBB->getNumArguments() <= 1 && "Unhandled BB Type");
        EnumElementDecl *decl = currCase.first;
        for (SILArgument *arg : currBB->getArguments()) {
          SILType storageType = arg->getType();
          SILType newSILType = pass.getNewSILType(storageType);
          if (storageType == newSILType) {
            newSILType = newSILType.getAddressType();
          }

          auto *newArg = argBuilder.createUncheckedTakeEnumDataAddr(
              instr->getLoc(), copiedValue, decl, newSILType.getAddressType());
          arg->replaceAllUsesWith(newArg);
          currBB->eraseArgument(0);

          // Load the enum addr then see if we can get rid of the load:
          LoadInst *loadArg = nullptr;
          if (!pass.F->hasOwnership()) {
            loadArg = argBuilder.createLoad(
                newArg->getLoc(), newArg, LoadOwnershipQualifier::Unqualified);
          } else {
            loadArg = argBuilder.createLoad(newArg->getLoc(), newArg,
                                            LoadOwnershipQualifier::Take);
          }
          newArg->replaceAllUsesWith(loadArg);
          loadArg->setOperand(newArg);

          // If the load is of a function type - do not replace it.
          if (isFuncOrOptionalFuncType(loadArg->getType())) {
            continue;
          }

          allocator.replaceLoad(loadArg);
        }
        caseBBs.push_back(std::make_pair(decl, currBB));
      }
      SILBasicBlock *defaultBB =
          instr->hasDefault() ? instr->getDefaultBB() : nullptr;
      enumBuilder.createSwitchEnumAddr(
          instr->getLoc(), copiedValue, defaultBB, caseBBs);
      instr->getParent()->erase(instr);
    }

    while (!pass.structExtractInstsToMod.empty()) {
      auto *instr = pass.structExtractInstsToMod.pop_back_val();
      createResultTyInstrAndLoad(allocator, instr, pass);
    }

    while (!pass.applies.empty()) {
      auto *applyInst = pass.applies.pop_back_val();
      if (currentModApplies.count(applyInst) == 0) {
        currentModApplies.insert(applyInst);
      }
      ApplySite applySite = ApplySite(applyInst);
      allocateAndSetAll(pass, allocator, applyInst,
                        applySite.getArgumentOperands());
    }

    repeat = !pass.switchEnumInstsToMod.empty() ||
             !pass.structExtractInstsToMod.empty();
    assert(pass.applies.empty());
    pass.applies.append(currentModApplies.begin(), currentModApplies.end());
  } while (repeat);

  for (SILInstruction *instr : pass.instsToMod) {
    for (Operand &operand : instr->getAllOperands()) {
      auto currOperand = operand.get();
      if (std::find(pass.largeLoadableArgs.begin(),
                    pass.largeLoadableArgs.end(),
                    currOperand) != pass.largeLoadableArgs.end()) {
        SILValue newOperand = pass.argsToLoadedValueMap[currOperand];
        assert(newOperand != currOperand &&
               "Did not allocate storage and convert operand");
        operand.set(newOperand);
      }
    }
  }

  for (SingleValueInstruction *instr : pass.tupleInstsToMod) {
    castTupleInstr(instr, pass.Mod, pass.Mapper);
  }

  while (!pass.allocStackInstsToMod.empty()) {
    auto *instr = pass.allocStackInstsToMod.pop_back_val();
    SILBuilderWithScope allocBuilder(instr);
    SILType currSILType = instr->getType();
    SILType newSILType = pass.getNewSILType(currSILType);
    auto *newInstr = allocBuilder.createAllocStack(instr->getLoc(), newSILType,
                                                   instr->getVarInfo());
    instr->replaceAllUsesWith(newInstr);
    instr->getParent()->erase(instr);
  }

  while (!pass.pointerToAddrkInstsToMod.empty()) {
    auto *instr = pass.pointerToAddrkInstsToMod.pop_back_val();
    SILBuilderWithScope pointerBuilder(instr);
    SILType currSILType = instr->getType();
    SILType newSILType = pass.getNewSILType(currSILType);
    auto *newInstr = pointerBuilder.createPointerToAddress(
        instr->getLoc(), instr->getOperand(), newSILType.getAddressType(),
        instr->isStrict());
    instr->replaceAllUsesWith(newInstr);
    instr->getParent()->erase(instr);
  }

  for (DebugValueInst *instr : pass.debugInstsToMod) {
    assert(instr->getAllOperands().size() == 1 &&
           "Debug instructions have one operand");
    for (Operand &operand : instr->getAllOperands()) {
      auto currOperand = operand.get();
      if (pass.argsToLoadedValueMap.find(currOperand) !=
          pass.argsToLoadedValueMap.end()) {
        SILValue newOperand = pass.argsToLoadedValueMap[currOperand];
        assert(newOperand != currOperand &&
               "Did not allocate storage and convert operand");
        operand.set(newOperand);
      } else {
        assert(currOperand->getType().isAddress() &&
               "Expected an address type");
        SILBuilderWithScope debugBuilder(instr);
        debugBuilder.createDebugValueAddr(instr->getLoc(), currOperand,
                                          *instr->getVarInfo());
        instr->getParent()->erase(instr);
      }
    }
  }

  for (SILInstruction *instr : pass.destroyValueInstsToMod) {
    assert(instr->getAllOperands().size() == 1 &&
           "destroy_value instructions have one operand");
    for (Operand &operand : instr->getAllOperands()) {
      auto currOperand = operand.get();
      assert(currOperand->getType().isAddress() && "Expected an address type");
      SILBuilderWithScope destroyBuilder(instr);
      destroyBuilder.createDestroyAddr(instr->getLoc(), currOperand);
      instr->getParent()->erase(instr);
    }
  }

  for (StoreInst *instr : pass.storeInstsToMod) {
    SILValue src = instr->getSrc();
    SILValue tgt = instr->getDest();
    SILType srcType = src->getType();
    SILType tgtType = tgt->getType();
    assert(srcType && "Expected an address-type source");
    assert(tgtType.isAddress() && "Expected an address-type target");
    assert(srcType == tgtType && "Source and target type do not match");
    (void)srcType;
    (void)tgtType;

    SILBuilderWithScope copyBuilder(instr);
    createOutlinedCopyCall(copyBuilder, src, tgt, pass);
    instr->getParent()->erase(instr);
  }

  for (RetainValueInst *instr : pass.retainInstsToMod) {
    SILBuilderWithScope retainBuilder(instr);
    retainBuilder.createRetainValueAddr(
        instr->getLoc(), instr->getOperand(), instr->getAtomicity());
    instr->getParent()->erase(instr);
  }

  for (ReleaseValueInst *instr : pass.releaseInstsToMod) {
    SILBuilderWithScope releaseBuilder(instr);
    releaseBuilder.createReleaseValueAddr(
        instr->getLoc(), instr->getOperand(), instr->getAtomicity());
    instr->getParent()->erase(instr);
  }

  for (SingleValueInstruction *instr : pass.resultTyInstsToMod) {
    // Update the return type of these instrs
    // Note: The operand was already updated!
    SILType currSILType = instr->getType().getObjectType();
    SILType newSILType = pass.getNewSILType(currSILType);
    SILBuilderWithScope resultTyBuilder(instr);
    SILLocation Loc = instr->getLoc();
    SingleValueInstruction *newInstr = nullptr;
    switch (instr->getKind()) {
    case SILInstructionKind::StructExtractInst: {
      auto *convInstr = cast<StructExtractInst>(instr);
      newInstr = resultTyBuilder.createStructExtract(
          Loc, convInstr->getOperand(), convInstr->getField(),
          newSILType.getObjectType());
      break;
    }
    case SILInstructionKind::StructElementAddrInst: {
      auto *convInstr = cast<StructElementAddrInst>(instr);
      newInstr = resultTyBuilder.createStructElementAddr(
          Loc, convInstr->getOperand(), convInstr->getField(),
          newSILType.getAddressType());
      break;
    }
    case SILInstructionKind::UncheckedTakeEnumDataAddrInst: {
      auto *convInstr = cast<UncheckedTakeEnumDataAddrInst>(instr);
      newInstr = resultTyBuilder.createUncheckedTakeEnumDataAddr(
          Loc, convInstr->getOperand(), convInstr->getElement(),
          newSILType.getAddressType());
      break;
    }
    case SILInstructionKind::RefTailAddrInst: {
      auto *convInstr = cast<RefTailAddrInst>(instr);
      newInstr = resultTyBuilder.createRefTailAddr(Loc, convInstr->getOperand(),
                                                   newSILType.getAddressType());
      break;
    }
    case SILInstructionKind::RefElementAddrInst: {
      auto *convInstr = cast<RefElementAddrInst>(instr);
      newInstr = resultTyBuilder.createRefElementAddr(
          Loc, convInstr->getOperand(), convInstr->getField(),
          newSILType.getAddressType());
      break;
    }
    case SILInstructionKind::BeginAccessInst: {
      auto *convInstr = cast<BeginAccessInst>(instr);
      newInstr = resultTyBuilder.createBeginAccess(
          Loc, convInstr->getOperand(), convInstr->getAccessKind(),
          convInstr->getEnforcement(), convInstr->hasNoNestedConflict(),
          convInstr->isFromBuiltin());
      break;
    }
    case SILInstructionKind::EnumInst: {
      auto *convInstr = cast<EnumInst>(instr);
      SILValue operand =
          convInstr->hasOperand() ? convInstr->getOperand() : SILValue();
      newInstr = resultTyBuilder.createEnum(
          Loc, operand, convInstr->getElement(), newSILType.getObjectType());
      break;
    }
    default:
      llvm_unreachable("Unhandled aggrTy instr");
    }
    instr->replaceAllUsesWith(newInstr);
    instr->eraseFromParent();
  }

  for (MethodInst *instr : pass.methodInstsToMod) {
    SILType currSILType = instr->getType();
    auto currSILFunctionType = currSILType.castTo<SILFunctionType>();
    GenericEnvironment *genEnvForMethod = nullptr;
    if (currSILFunctionType->isPolymorphic()) {
      genEnvForMethod = getGenericEnvironment(currSILFunctionType);
    }
    SILType newSILType =
        SILType::getPrimitiveObjectType(pass.Mapper.getNewSILFunctionType(
            genEnvForMethod, currSILFunctionType, pass.Mod));
    auto member = instr->getMember();
    auto loc = instr->getLoc();
    SILBuilderWithScope methodBuilder(instr);
    MethodInst *newInstr = nullptr;

    switch (instr->getKind()) {
    case SILInstructionKind::ClassMethodInst: {
      SILValue selfValue = instr->getOperand(0);
      newInstr = methodBuilder.createClassMethod(loc, selfValue, member,
                                                 newSILType);
      break;
    }
    case SILInstructionKind::SuperMethodInst: {
      SILValue selfValue = instr->getOperand(0);
      newInstr = methodBuilder.createSuperMethod(loc, selfValue, member,
                                                 newSILType);
      break;
    }
    case SILInstructionKind::WitnessMethodInst: {
      auto *WMI = cast<WitnessMethodInst>(instr);
      newInstr = methodBuilder.createWitnessMethod(
          loc, WMI->getLookupType(), WMI->getConformance(), member, newSILType);
      break;
    }
    default:
      llvm_unreachable("Expected known MethodInst ValueKind");
    }

    instr->replaceAllUsesWith(newInstr);
    instr->getParent()->erase(instr);
  }

  while (!pass.modReturnInsts.empty()) {
    auto *instr = pass.modReturnInsts.pop_back_val();
    auto loc = instr->getLoc(); // SILLocation::RegularKind
    auto regLoc = RegularLocation(loc.getSourceLoc());
    SILBuilderWithScope retBuilder(instr);
    assert(modNonFuncTypeResultType(pass.F, pass.Mod) &&
           "Expected a regular type");
    // Before we return an empty tuple, init return arg:
    auto *entry = pass.F->getEntryBlock();
    auto *retArg = entry->getArgument(0);
    auto retOp = instr->getOperand();
    auto storageType = retOp->getType();
    if (storageType.isAddress()) {
      // There *might* be a dealloc_stack that already released this value
      // we should create the copy *before* the epilogue's deallocations
      auto IIR = instr->getReverseIterator();
      for (++IIR; IIR != instr->getParent()->rend(); ++IIR) {
        auto *currIIInstr = &(*IIR);
        if (currIIInstr->getKind() != SILInstructionKind::DeallocStackInst) {
          // got the right location - stop.
          --IIR;
          break;
        }
      }
      auto II = (IIR != instr->getParent()->rend())
                    ? IIR->getIterator()
                    : instr->getParent()->begin();
      SILBuilderWithScope retCopyBuilder(II);
      createOutlinedCopyCall(retCopyBuilder, retOp, retArg, pass, &regLoc);
    } else {
      retBuilder.createStore(regLoc, retOp, retArg,
                             getStoreInitOwnership(pass, retOp->getType()));
    }
    auto emptyTy = retBuilder.getModule().Types.getLoweredType(
        TupleType::getEmpty(retBuilder.getModule().getASTContext()));
    auto newRetTuple = retBuilder.createTuple(regLoc, emptyTy, {});
    retBuilder.createReturn(newRetTuple->getLoc(), newRetTuple);
    instr->eraseFromParent();
  }

  while (!pass.modYieldInsts.empty()) {
    YieldInst *inst = pass.modYieldInsts.pop_back_val();
    allocateAndSetAll(pass, allocator, inst, inst->getAllOperands());
  }
}

// Rewrite function return argument if it is a "function pointer"
// If it is a large type also return true - will be re-written later
// Returns true if the return argument needed re-writing
static bool rewriteFunctionReturn(StructLoweringState &pass) {
  GenericEnvironment *genEnv = pass.F->getGenericEnvironment();
  auto loweredTy = pass.F->getLoweredFunctionType();
  SILFunction *F = pass.F;
  SILType resultTy = loweredTy->getAllResultsType();
  SILType newSILType = pass.getNewSILType(resultTy);
  // We (currently) only care about function signatures
  if (pass.isLargeLoadableType(resultTy)) {
    return true;
  } else if (containsFunctionSignature(genEnv, pass.Mod, resultTy,
                                       newSILType) &&
             (resultTy != newSILType)) {

    llvm::SmallVector<SILResultInfo, 2> newSILResultInfo;
    if (auto tupleType = newSILType.getAs<TupleType>()) {
      auto originalResults = loweredTy->getResults();
      for (unsigned int i = 0; i < originalResults.size(); ++i) {
        auto origResultInfo = originalResults[i];
        auto canElem = tupleType.getElementType(i);
        SILType objectType = SILType::getPrimitiveObjectType(canElem);
        auto newResult = SILResultInfo(objectType.getASTType(), origResultInfo.getConvention());
        newSILResultInfo.push_back(newResult);
      }
    } else {
      assert(loweredTy->getNumResults() == 1 && "Expected a single result");
      auto origResultInfo = loweredTy->getSingleResult();
      auto newResult = SILResultInfo(newSILType.getASTType(), origResultInfo.getConvention());
      newSILResultInfo.push_back(newResult);
    }

    auto NewTy = SILFunctionType::get(
        loweredTy->getGenericSignature(), loweredTy->getExtInfo(),
        loweredTy->getCoroutineKind(),
        loweredTy->getCalleeConvention(), loweredTy->getParameters(),
        loweredTy->getYields(),
        newSILResultInfo, loweredTy->getOptionalErrorResult(),
        F->getModule().getASTContext(),
        loweredTy->getWitnessMethodConformanceOrNone());
    F->rewriteLoweredTypeUnsafe(NewTy);
    return true;
  }
  return false;
}

void LoadableByAddress::runOnFunction(SILFunction *F) {
  CanSILFunctionType funcType = F->getLoweredFunctionType();
  IRGenModule *currIRMod = getIRGenModule()->IRGen.getGenModule(F);

  if (F->isExternalDeclaration()) {
    if (!modifiableFunction(funcType)) {
      return;
    }
    // External function - re-write external declaration - this is ABI!
    GenericEnvironment *genEnv = F->getGenericEnvironment();
    auto loweredTy = F->getLoweredFunctionType();
    if (!genEnv && loweredTy->isPolymorphic()) {
      genEnv = getGenericEnvironment(loweredTy);
    }
    if (MapperCache.shouldTransformFunctionType(genEnv, loweredTy,
                                                *currIRMod)) {
      modFuncs.insert(F);
    }
    return;
  }

  StructLoweringState pass(F, *currIRMod, MapperCache);

  // Rewrite function args and insert allocs.
  LoadableStorageAllocation allocator(pass);
  allocator.allocateLoadableStorage();

  bool rewrittenReturn = false;
  if (modifiableFunction(funcType)) {
    rewrittenReturn = rewriteFunctionReturn(pass);
  }

  LLVM_DEBUG(llvm::dbgs() << "\nREWRITING: " << F->getName(); F->dump());

  // Rewrite instructions relating to the loadable struct.
  rewriteFunction(pass, allocator);

  invalidateAnalysis(F, SILAnalysis::InvalidationKind::Instructions);

  // If we modified the function arguments - add to list of functions to clone
  if (modifiableFunction(funcType) &&
      (rewrittenReturn ||
       !pass.largeLoadableArgs.empty() ||
       !pass.funcSigArgs.empty() ||
       pass.hasLargeLoadableYields())) {
    modFuncs.insert(F);
  }
  // If we modified any applies - add them to the global list for recreation
  if (!pass.applies.empty()) {
    modApplies.insert(pass.applies.begin(), pass.applies.end());
  }
  if (!pass.applyRetToAllocMap.empty()) {
    for (auto elm : pass.applyRetToAllocMap) {
      allApplyRetToAllocMap.insert(elm);
    }
  }
}

static SILValue
getOperandTypeWithCastIfNecessary(SILInstruction *containingInstr, SILValue op,
                                  IRGenModule &Mod, SILBuilder &builder,
                                  LargeSILTypeMapper &Mapper) {
  SILType currSILType = op->getType();
  SILType nonOptionalType = currSILType;
  if (auto optType = currSILType.getOptionalObjectType()) {
    nonOptionalType = optType;
  }
  if (auto funcType = nonOptionalType.getAs<SILFunctionType>()) {
    GenericEnvironment *genEnv =
        containingInstr->getFunction()->getGenericEnvironment();
    if (!genEnv && funcType->isPolymorphic()) {
      genEnv = getGenericEnvironment(funcType);
    }
    auto newFnType = Mapper.getNewSILFunctionType(genEnv, funcType, Mod);
    SILType newSILType = SILType::getPrimitiveObjectType(newFnType);
    if (nonOptionalType.isAddress()) {
      newSILType = newSILType.getAddressType();
    }
    if (nonOptionalType != currSILType) {
      newSILType = SILType::getOptionalType(newSILType);
    }
    if (currSILType.isAddress()) {
      newSILType = newSILType.getAddressType();
    }
    if (currSILType.isAddress()) {
      if (newSILType != currSILType) {
        auto castInstr = builder.createUncheckedAddrCast(
            containingInstr->getLoc(), op, newSILType);
        return castInstr;
      }
      return op;
    }
    assert(currSILType.isObject() && "Expected an object type");
    if (newSILType != currSILType) {
      auto castInstr = builder.createUncheckedBitCast(containingInstr->getLoc(),
                                                      op, newSILType);
      return castInstr;
    }
  }
  return op;
}

void LoadableByAddress::recreateSingleApply(
    SILInstruction *applyInst, SmallVectorImpl<SILInstruction *> &Delete) {
  auto *F = applyInst->getFunction();
  IRGenModule *currIRMod = getIRGenModule()->IRGen.getGenModule(F);
  // Collect common info
  ApplySite applySite = ApplySite(applyInst);
  SILValue callee = applySite.getCallee();
  if (auto site = ApplySite::isa(callee)) {
    // We need to re-create the callee's apply before recreating this one
    // else verification will fail with wrong SubstCalleeType
    auto calleInstr = site.getInstruction();
    if (modApplies.remove(calleInstr)) {
      recreateSingleApply(calleInstr, Delete);
      callee = applySite.getCallee();
    }
  }
  CanSILFunctionType origSILFunctionType = applySite.getSubstCalleeType();
  GenericEnvironment *genEnv = nullptr;
  CanSILFunctionType newSILFunctionType = MapperCache.getNewSILFunctionType(
      genEnv, origSILFunctionType, *currIRMod);
  SILFunctionConventions newSILFunctionConventions(newSILFunctionType,
                                                   *getModule());
  SmallVector<SILValue, 8> callArgs;
  SILBuilderWithScope applyBuilder(applyInst);
  // If we turned a direct result into an indirect parameter
  // Find the new alloc we created earlier.
  // and pass it as first parameter:
  if ((isa<ApplyInst>(applyInst) || isa<TryApplyInst>(applyInst)) &&
      modNonFuncTypeResultType(genEnv, origSILFunctionType, *currIRMod) &&
      modifiableApply(applySite, *getIRGenModule())) {
    assert(allApplyRetToAllocMap.find(applyInst) !=
           allApplyRetToAllocMap.end());
    auto newAlloc = allApplyRetToAllocMap.find(applyInst)->second;
    callArgs.push_back(newAlloc);
  }

  // Collect arg operands
  for (Operand &operand : applySite.getArgumentOperands()) {
    SILValue currOperand = operand.get();
    currOperand = getOperandTypeWithCastIfNecessary(
        applyInst, currOperand, *currIRMod, applyBuilder, MapperCache);
    callArgs.push_back(currOperand);
  }
  // Recreate apply with new operands due to substitution-type cache
  switch (applyInst->getKind()) {
  case SILInstructionKind::ApplyInst: {
    auto *castedApply = cast<ApplyInst>(applyInst);
    SILValue newApply =
      applyBuilder.createApply(castedApply->getLoc(), callee,
                               applySite.getSubstitutionMap(),
                               callArgs, castedApply->isNonThrowing());
    castedApply->replaceAllUsesWith(newApply);
    break;
  }
  case SILInstructionKind::TryApplyInst: {
    auto *castedApply = cast<TryApplyInst>(applyInst);
    applyBuilder.createTryApply(
        castedApply->getLoc(), callee,
        applySite.getSubstitutionMap(), callArgs,
        castedApply->getNormalBB(), castedApply->getErrorBB());
    break;
  }
  case SILInstructionKind::BeginApplyInst: {
    auto oldApply = cast<BeginApplyInst>(applyInst);
    auto newApply =
      applyBuilder.createBeginApply(oldApply->getLoc(), callee,
                                    applySite.getSubstitutionMap(), callArgs,
                                    oldApply->isNonThrowing());

    // Use the new token result.
    oldApply->getTokenResult()->replaceAllUsesWith(newApply->getTokenResult());

    // Rewrite all the yields.
    auto oldYields = oldApply->getOrigCalleeType()->getYields();
    auto oldYieldedValues = oldApply->getYieldedValues();
    auto newYields = newApply->getOrigCalleeType()->getYields();
    auto newYieldedValues = newApply->getYieldedValues();
    assert(oldYields.size() == newYields.size() &&
           oldYields.size() == oldYieldedValues.size() &&
           newYields.size() == newYieldedValues.size());
    (void)newYields;
    for (auto i : indices(oldYields)) {
      SILValue oldValue = oldYieldedValues[i];
      SILValue newValue = newYieldedValues[i];

      // For now, just replace the value with an immediate load if the old value
      // was direct.
      if (oldValue->getType() != newValue->getType() &&
          !oldValue->getType().isAddress()) {
        LoadOwnershipQualifier ownership;
        if (!F->hasOwnership()) {
          ownership = LoadOwnershipQualifier::Unqualified;
        } else if (newValue->getType().isTrivial(*getModule())) {
          ownership = LoadOwnershipQualifier::Trivial;
        } else {
          assert(oldYields[i].isConsumed() &&
                 "borrowed yields not yet supported here");
          ownership = LoadOwnershipQualifier::Take;
        }
        newValue = applyBuilder.createLoad(applyInst->getLoc(), newValue,
                                           ownership);
      }
      oldValue->replaceAllUsesWith(newValue);
    }
    break;
  }
  case SILInstructionKind::PartialApplyInst: {
    auto *castedApply = cast<PartialApplyInst>(applyInst);
    // Change the type of the Closure
    auto partialApplyConvention = castedApply->getType()
                                      .getAs<SILFunctionType>()
                                      ->getCalleeConvention();

    auto newApply = applyBuilder.createPartialApply(
        castedApply->getLoc(), callee, applySite.getSubstitutionMap(), callArgs,
        partialApplyConvention, castedApply->isOnStack());
    castedApply->replaceAllUsesWith(newApply);
    break;
  }
  default:
    llvm_unreachable("Unexpected instr: unknown apply type");
  }
  Delete.push_back(applyInst);
}

bool LoadableByAddress::recreateApply(
    SILInstruction &I, SmallVectorImpl<SILInstruction *> &Delete) {
  if (!modApplies.count(&I))
    return false;
  recreateSingleApply(&I, Delete);
  modApplies.remove(&I);
  return true;
}

bool LoadableByAddress::recreateLoadInstr(
    SILInstruction &I, SmallVectorImpl<SILInstruction *> &Delete) {
  auto *loadInstr = dyn_cast<LoadInst>(&I);
  if (!loadInstr || !loadInstrsOfFunc.count(loadInstr))
    return false;

  SILBuilderWithScope loadBuilder(loadInstr);
  // If this is a load of a function for which we changed the return type:
  // add UncheckedBitCast before the load
  auto loadOp = loadInstr->getOperand();
  loadOp = getOperandTypeWithCastIfNecessary(
      loadInstr, loadOp, *getIRGenModule(), loadBuilder, MapperCache);
  auto *newInstr = loadBuilder.createLoad(loadInstr->getLoc(), loadOp,
                                          loadInstr->getOwnershipQualifier());
  loadInstr->replaceAllUsesWith(newInstr);
  Delete.push_back(loadInstr);
  return true;
}

bool LoadableByAddress::recreateUncheckedEnumDataInstr(
    SILInstruction &I, SmallVectorImpl<SILInstruction *> &Delete) {
  auto enumInstr = dyn_cast<UncheckedEnumDataInst>(&I);
  if (!enumInstr || !uncheckedEnumDataOfFunc.count(enumInstr))
    return false;
  SILBuilderWithScope enumBuilder(enumInstr);
  SILFunction *F = enumInstr->getFunction();
  IRGenModule *currIRMod = getIRGenModule()->IRGen.getGenModule(F);
  SILType origType = enumInstr->getType();
  GenericEnvironment *genEnv = F->getGenericEnvironment();
  SILType newType = MapperCache.getNewSILType(genEnv, origType, *currIRMod);
  auto caseTy = enumInstr->getOperand()->getType().getEnumElementType(
      enumInstr->getElement(), F->getModule());
  SingleValueInstruction *newInstr = nullptr;
  if (newType.isAddress()) {
    newType = newType.getObjectType();
  }
  if (caseTy != newType) {
    auto *takeEnum = enumBuilder.createUncheckedEnumData(
        enumInstr->getLoc(), enumInstr->getOperand(), enumInstr->getElement(),
        caseTy);
    newInstr = enumBuilder.createUncheckedBitCast(enumInstr->getLoc(), takeEnum,
                                                  newType);
  } else {
    newInstr = enumBuilder.createUncheckedEnumData(
        enumInstr->getLoc(), enumInstr->getOperand(), enumInstr->getElement(),
        newType);
  }
  enumInstr->replaceAllUsesWith(newInstr);
  Delete.push_back(enumInstr);
  return false;
}

bool LoadableByAddress::recreateUncheckedTakeEnumDataAddrInst(
    SILInstruction &I, SmallVectorImpl<SILInstruction *> &Delete) {
  auto *enumInstr = dyn_cast<UncheckedTakeEnumDataAddrInst>(&I);
  if (!enumInstr || !uncheckedTakeEnumDataAddrOfFunc.count(enumInstr))
    return false;
  SILBuilderWithScope enumBuilder(enumInstr);
  SILFunction *F = enumInstr->getFunction();
  IRGenModule *currIRMod = getIRGenModule()->IRGen.getGenModule(F);
  SILType origType = enumInstr->getType();
  GenericEnvironment *genEnv = F->getGenericEnvironment();
  SILType newType = MapperCache.getNewSILType(genEnv, origType, *currIRMod);
  auto caseTy = enumInstr->getOperand()->getType().getEnumElementType(
      enumInstr->getElement(), F->getModule());
  SingleValueInstruction *newInstr = nullptr;
  if (caseTy != origType.getObjectType()) {
    auto *takeEnum = enumBuilder.createUncheckedTakeEnumDataAddr(
        enumInstr->getLoc(), enumInstr->getOperand(), enumInstr->getElement(),
        caseTy.getAddressType());
    newInstr = enumBuilder.createUncheckedAddrCast(
        enumInstr->getLoc(), takeEnum, newType.getAddressType());
  } else {
    newInstr = enumBuilder.createUncheckedTakeEnumDataAddr(
        enumInstr->getLoc(), enumInstr->getOperand(), enumInstr->getElement(),
        newType.getAddressType());
  }
  enumInstr->replaceAllUsesWith(newInstr);
  Delete.push_back(enumInstr);
  return true;
}

bool LoadableByAddress::fixStoreToBlockStorageInstr(
    SILInstruction &I, SmallVectorImpl<SILInstruction *> &Delete) {
  auto *instr = dyn_cast<StoreInst>(&I);
  if (!instr || !storeToBlockStorageInstrs.count(instr))
    return false;
  auto dest = instr->getDest();
  auto destBlock = cast<ProjectBlockStorageInst>(dest);
  SILType destType = destBlock->getType();
  auto src = instr->getSrc();
  SILType srcType = src->getType();
  if (destType.getObjectType() != srcType) {
    // Add cast to destType
    SILBuilderWithScope castBuilder(instr);
    auto *castInstr = castBuilder.createUncheckedBitCast(
        instr->getLoc(), src, destType.getObjectType());
    instr->setOperand(StoreInst::Src, castInstr);
  }
  return true;
}

<<<<<<< HEAD
bool LoadableByAddress::recreateConvInstr(SILInstruction &I,
                         SmallVectorImpl<SILInstruction *> &Delete) {
  auto *convInstr = dyn_cast<SingleValueInstruction>(&I);
  if (!convInstr || !conversionInstrs.count(convInstr))
    return false;
  IRGenModule *currIRMod =
      getIRGenModule()->IRGen.getGenModule(convInstr->getFunction());
  SILType currSILType = convInstr->getType();
  if (auto *thinToPointer = dyn_cast<ThinFunctionToPointerInst>(convInstr)) {
    currSILType = thinToPointer->getOperand()->getType();
  }
  auto currSILFunctionType = currSILType.castTo<SILFunctionType>();
  GenericEnvironment *genEnv =
      convInstr->getFunction()->getGenericEnvironment();
  CanSILFunctionType newFnType = MapperCache.getNewSILFunctionType(
      genEnv, currSILFunctionType, *currIRMod);
  SILType newType = SILType::getPrimitiveObjectType(newFnType);
  SILBuilderWithScope convBuilder(convInstr);
  SingleValueInstruction *newInstr = nullptr;
  switch (convInstr->getKind()) {
  case SILInstructionKind::ThinToThickFunctionInst: {
    auto instr = cast<ThinToThickFunctionInst>(convInstr);
    newInstr = convBuilder.createThinToThickFunction(
        instr->getLoc(), instr->getOperand(), newType);
    break;
  }
  case SILInstructionKind::ThinFunctionToPointerInst: {
    auto instr = cast<ThinFunctionToPointerInst>(convInstr);
    newType =
        MapperCache.getNewSILType(genEnv, instr->getType(), *getIRGenModule());
    newInstr = convBuilder.createThinFunctionToPointer(
        instr->getLoc(), instr->getOperand(), newType);
    break;
=======
void LoadableByAddress::recreateConvInstrs() {
  for (auto *convInstr : conversionInstrs) {
    IRGenModule *currIRMod =
        getIRGenModule()->IRGen.getGenModule(convInstr->getFunction());
    SILType currSILType = convInstr->getType();
    if (auto *thinToPointer = dyn_cast<ThinFunctionToPointerInst>(convInstr)) {
      currSILType = thinToPointer->getOperand()->getType();
    }
    auto currSILFunctionType = currSILType.castTo<SILFunctionType>();
    GenericEnvironment *genEnv =
        convInstr->getFunction()->getGenericEnvironment();
    CanSILFunctionType newFnType = MapperCache.getNewSILFunctionType(
        genEnv, currSILFunctionType, *currIRMod);
    SILType newType = SILType::getPrimitiveObjectType(newFnType);
    SILBuilderWithScope convBuilder(convInstr);
    SingleValueInstruction *newInstr = nullptr;
    switch (convInstr->getKind()) {
    case SILInstructionKind::ThinToThickFunctionInst: {
      auto instr = cast<ThinToThickFunctionInst>(convInstr);
      newInstr = convBuilder.createThinToThickFunction(
          instr->getLoc(), instr->getOperand(), newType);
      break;
    }
    case SILInstructionKind::ThinFunctionToPointerInst: {
      auto instr = cast<ThinFunctionToPointerInst>(convInstr);
      newType = MapperCache.getNewSILType(genEnv, instr->getType(),
                                          *getIRGenModule());
      newInstr = convBuilder.createThinFunctionToPointer(
          instr->getLoc(), instr->getOperand(), newType);
      break;
    }
    case SILInstructionKind::ConvertFunctionInst: {
      auto instr = cast<ConvertFunctionInst>(convInstr);
      newInstr = convBuilder.createConvertFunction(
          instr->getLoc(), instr->getOperand(), newType,
          instr->withoutActuallyEscaping());
      break;
    }
    case SILInstructionKind::ConvertEscapeToNoEscapeInst: {
      auto instr = cast<ConvertEscapeToNoEscapeInst>(convInstr);
      newInstr = convBuilder.createConvertEscapeToNoEscape(
          instr->getLoc(), instr->getOperand(), newType,
          instr->isEscapedByUser(), instr->isLifetimeGuaranteed());
      break;
    }
    case SILInstructionKind::MarkDependenceInst: {
      auto instr = cast<MarkDependenceInst>(convInstr);
      newInstr = convBuilder.createMarkDependence(
          instr->getLoc(), instr->getValue(), instr->getBase());
      break;
    }
    // SWIFT_ENABLE_TENSORFLOW
    case SILInstructionKind::AutoDiffFunctionInst: {
      auto instr = cast<AutoDiffFunctionInst>(convInstr);
      SmallVector<SILValue, 2> associatedFunctions;
      for (auto &assocFn : instr->getAssociatedFunctions())
        associatedFunctions.push_back(assocFn.get());
      newInstr = convBuilder.createAutoDiffFunction(
          instr->getLoc(), instr->getParameterIndices(),
          instr->getDifferentiationOrder(), instr->getOriginalFunction(),
          associatedFunctions);
      break;
    }
    case SILInstructionKind::AutoDiffFunctionExtractInst: {
      auto instr = cast<AutoDiffFunctionExtractInst>(convInstr);
      newInstr = convBuilder.createAutoDiffFunctionExtract(
          instr->getLoc(), instr->getExtractee(),
          instr->getDifferentiationOrder(), instr->getFunctionOperand());
      break;
    }
     default:
      llvm_unreachable("Unexpected conversion instruction");
    }
    convInstr->replaceAllUsesWith(newInstr);
    convInstr->getParent()->erase(convInstr);
>>>>>>> bc50eb58
  }
  case SILInstructionKind::ConvertFunctionInst: {
    auto instr = cast<ConvertFunctionInst>(convInstr);
    newInstr = convBuilder.createConvertFunction(
        instr->getLoc(), instr->getOperand(), newType,
        instr->withoutActuallyEscaping());
    break;
  }
  case SILInstructionKind::ConvertEscapeToNoEscapeInst: {
    auto instr = cast<ConvertEscapeToNoEscapeInst>(convInstr);
    newInstr = convBuilder.createConvertEscapeToNoEscape(
        instr->getLoc(), instr->getOperand(), newType,
        instr->isLifetimeGuaranteed());
    break;
  }
  case SILInstructionKind::MarkDependenceInst: {
    auto instr = cast<MarkDependenceInst>(convInstr);
    newInstr = convBuilder.createMarkDependence(
        instr->getLoc(), instr->getValue(), instr->getBase());
    break;
  }
  default:
    llvm_unreachable("Unexpected conversion instruction");
  }
  convInstr->replaceAllUsesWith(newInstr);
  Delete.push_back(convInstr);
  return true;
}

bool LoadableByAddress::recreateBuiltinInstr(SILInstruction &I,
                         SmallVectorImpl<SILInstruction *> &Delete) {
	auto builtinInstr = dyn_cast<BuiltinInst>(&I);
  if (!builtinInstr || !builtinInstrs.count(builtinInstr))
    return false;
  auto *currIRMod =
      getIRGenModule()->IRGen.getGenModule(builtinInstr->getFunction());
  auto *F = builtinInstr->getFunction();
  GenericEnvironment *genEnv = F->getGenericEnvironment();
  auto resultTy = builtinInstr->getType();
  auto newResultTy = MapperCache.getNewSILType(genEnv, resultTy, *currIRMod);

  llvm::SmallVector<SILValue, 5> newArgs;
  for (auto oldArg : builtinInstr->getArguments()) {
    newArgs.push_back(oldArg);
  }

  SILBuilderWithScope builtinBuilder(builtinInstr);
  auto *newInstr = builtinBuilder.createBuiltin(
      builtinInstr->getLoc(), builtinInstr->getName(), newResultTy,
      builtinInstr->getSubstitutions(), newArgs);
  builtinInstr->replaceAllUsesWith(newInstr);
  Delete.push_back(builtinInstr);
  return true;
}

void LoadableByAddress::updateLoweredTypes(SILFunction *F) {
  IRGenModule *currIRMod = getIRGenModule()->IRGen.getGenModule(F);
  CanSILFunctionType funcType = F->getLoweredFunctionType();
  GenericEnvironment *genEnv = F->getGenericEnvironment();
  if (!genEnv && funcType->isPolymorphic()) {
    genEnv = getGenericEnvironment(funcType);
  }
  auto newFuncTy =
      MapperCache.getNewSILFunctionType(genEnv, funcType, *currIRMod);
  F->rewriteLoweredTypeUnsafe(newFuncTy);
}

/// The entry point to this function transformation.
void LoadableByAddress::run() {
  // Set the SIL state before the PassManager has a chance to run
  // verification.
  getModule()->setStage(SILStage::Lowered);

  for (auto &F : *getModule())
    runOnFunction(&F);

  if (modFuncs.empty() && modApplies.empty()) {
    return;
  }

  // Scan the module for all references of the modified functions:
  llvm::SetVector<FunctionRefBaseInst *> funcRefs;
  for (SILFunction &CurrF : *getModule()) {
    for (SILBasicBlock &BB : CurrF) {
      for (SILInstruction &I : BB) {
        if (auto *FRI = dyn_cast<FunctionRefBaseInst>(&I)) {
          SILFunction *RefF = FRI->getReferencedFunction();
          if (modFuncs.count(RefF) != 0) {
            // Go over the uses and add them to lists to modify
            //
            // FIXME: Why aren't function_ref uses processed transitively?  And
            // why is it necessary to visit uses at all if they will be visited
            // later in this loop?
            for (auto *user : FRI->getUses()) {
              SILInstruction *currInstr = user->getUser();
              switch (currInstr->getKind()) {
              case SILInstructionKind::ApplyInst:
              case SILInstructionKind::TryApplyInst:
              case SILInstructionKind::BeginApplyInst:
              case SILInstructionKind::PartialApplyInst: {
                if (modApplies.count(currInstr) == 0) {
                  modApplies.insert(currInstr);
                }
                break;
              }
              case SILInstructionKind::ConvertFunctionInst:
              case SILInstructionKind::ConvertEscapeToNoEscapeInst:
              case SILInstructionKind::MarkDependenceInst:
              case SILInstructionKind::ThinFunctionToPointerInst:
              // SWIFT_ENABLE_TENSORFLOW
              case SILInstructionKind::ThinToThickFunctionInst:
              case SILInstructionKind::AutoDiffFunctionInst:
              case SILInstructionKind::AutoDiffFunctionExtractInst: {
                conversionInstrs.insert(
                              cast<SingleValueInstruction>(currInstr));
                break;
              }
              case SILInstructionKind::BuiltinInst: {
                auto *instr = cast<BuiltinInst>(currInstr);
                builtinInstrs.insert(instr);
                break;
              }
              case SILInstructionKind::DebugValueAddrInst:
              case SILInstructionKind::DebugValueInst: {
                break;
              }
              default:
                llvm_unreachable("Unhandled use of FunctionRefInst");
              }
            }
            funcRefs.insert(FRI);
          }
        } else if (auto *Cvt = dyn_cast<MarkDependenceInst>(&I)) {
          SILValue val = Cvt->getValue();
          SILType currType = val->getType();
          if (auto fType = currType.getAs<SILFunctionType>()) {
            if (modifiableFunction(fType)) {
              conversionInstrs.insert(Cvt);
            }
          }
        } else if (auto *Cvt = dyn_cast<ConvertEscapeToNoEscapeInst>(&I)) {
          SILValue val = Cvt->getConverted();
          SILType currType = val->getType();
          auto fType = currType.getAs<SILFunctionType>();
          assert(fType && "Expected SILFunctionType");
          if (modifiableFunction(fType)) {
            conversionInstrs.insert(Cvt);
          }
        } else if (auto *CFI = dyn_cast<ConvertFunctionInst>(&I)) {
          SILValue val = CFI->getConverted();
          SILType currType = val->getType();
          auto fType = currType.getAs<SILFunctionType>();
          assert(fType && "Expected SILFunctionType");
          if (modifiableFunction(fType)) {
            conversionInstrs.insert(CFI);
          }
        } else if (auto *TTI = dyn_cast<ThinToThickFunctionInst>(&I)) {

          auto canType = TTI->getCallee()->getType();
          auto fType = canType.castTo<SILFunctionType>();

          if (modifiableFunction(fType))
            conversionInstrs.insert(TTI);

        } else if (auto *LI = dyn_cast<LoadInst>(&I)) {
          loadInstrsOfFunc.insert(LI);
        } else if (auto *UED = dyn_cast<UncheckedEnumDataInst>(&I)) {
          uncheckedEnumDataOfFunc.insert(UED);
        } else if (auto *UED = dyn_cast<UncheckedTakeEnumDataAddrInst>(&I)) {
          uncheckedTakeEnumDataAddrOfFunc.insert(UED);
        } else if (auto *SI = dyn_cast<StoreInst>(&I)) {
          auto dest = SI->getDest();
          if (isa<ProjectBlockStorageInst>(dest)) {
            storeToBlockStorageInstrs.insert(SI);
          }
        } else if (auto *PAI = dyn_cast<PartialApplyInst>(&I)) {
          if (modApplies.count(PAI) == 0) {
            modApplies.insert(PAI);
          }
        } else if (auto *ADFI = dyn_cast<AutoDiffFunctionInst>(&I)) {
          conversionInstrs.insert(ADFI);
        } else if (auto *ADFEI = dyn_cast<AutoDiffFunctionExtractInst>(&I)) {
          conversionInstrs.insert(ADFEI);
        }
      }
    }
  }

  for (auto *F : modFuncs) {
    // Update the lowered type of the Function
    updateLoweredTypes(F);
  }

  // Update all references:
  // Note: We don't need to update the witness tables and vtables
  // They just contain a pointer to the function
  // The pointer does not change
  for (auto *instr : funcRefs) {
    SILFunction *F = instr->getReferencedFunction();
    SILBuilderWithScope refBuilder(instr);
    SingleValueInstruction *newInstr =
        refBuilder.createFunctionRef(instr->getLoc(), F, instr->getKind());
    instr->replaceAllUsesWith(newInstr);
    instr->getParent()->erase(instr);
  }

  // Recreate the instructions in topological order. Some instructions inherit
  // their result type from their operand.
  for (SILFunction &CurrF : *getModule()) {
    SmallVector<SILInstruction *, 32> Delete;
    for (SILBasicBlock &BB : CurrF) {
      for (SILInstruction &I : BB) {
        if (recreateConvInstr(I, Delete))
          continue;
        else if (recreateBuiltinInstr(I, Delete))
          continue;
        else if (recreateUncheckedEnumDataInstr(I, Delete))
          continue;
        else if (recreateUncheckedTakeEnumDataAddrInst(I, Delete))
          continue;
        else if (recreateLoadInstr(I, Delete))
          continue;
        else if (recreateApply(I, Delete))
          continue;
        else
          fixStoreToBlockStorageInstr(I, Delete);
      }
    }
    for (auto *Inst : Delete)
      Inst->eraseFromParent();
  }

  // Clean up the data structs:
  modFuncs.clear();
  conversionInstrs.clear();
  loadInstrsOfFunc.clear();
  uncheckedEnumDataOfFunc.clear();
  modApplies.clear();
  storeToBlockStorageInstrs.clear();
}

SILTransform *irgen::createLoadableByAddress() {
  return new LoadableByAddress();
}<|MERGE_RESOLUTION|>--- conflicted
+++ resolved
@@ -280,7 +280,7 @@
   if (auto objectType = storageType.getOptionalObjectType()) {
     if (auto fnType = objectType.getAs<SILFunctionType>()) {
       if (shouldTransformFunctionType(GenericEnv, fnType, Mod)) {
-        auto newFnType = getNewSILFunctionType(GenericEnv, fnType, Mod);        
+        auto newFnType = getNewSILFunctionType(GenericEnv, fnType, Mod);
         newSILType =
           SILType::getPrimitiveType(newFnType, storageType.getCategory());
         newSILType = SILType::getOptionalType(newSILType);
@@ -2613,7 +2613,6 @@
   return true;
 }
 
-<<<<<<< HEAD
 bool LoadableByAddress::recreateConvInstr(SILInstruction &I,
                          SmallVectorImpl<SILInstruction *> &Delete) {
   auto *convInstr = dyn_cast<SingleValueInstruction>(&I);
@@ -2647,83 +2646,6 @@
     newInstr = convBuilder.createThinFunctionToPointer(
         instr->getLoc(), instr->getOperand(), newType);
     break;
-=======
-void LoadableByAddress::recreateConvInstrs() {
-  for (auto *convInstr : conversionInstrs) {
-    IRGenModule *currIRMod =
-        getIRGenModule()->IRGen.getGenModule(convInstr->getFunction());
-    SILType currSILType = convInstr->getType();
-    if (auto *thinToPointer = dyn_cast<ThinFunctionToPointerInst>(convInstr)) {
-      currSILType = thinToPointer->getOperand()->getType();
-    }
-    auto currSILFunctionType = currSILType.castTo<SILFunctionType>();
-    GenericEnvironment *genEnv =
-        convInstr->getFunction()->getGenericEnvironment();
-    CanSILFunctionType newFnType = MapperCache.getNewSILFunctionType(
-        genEnv, currSILFunctionType, *currIRMod);
-    SILType newType = SILType::getPrimitiveObjectType(newFnType);
-    SILBuilderWithScope convBuilder(convInstr);
-    SingleValueInstruction *newInstr = nullptr;
-    switch (convInstr->getKind()) {
-    case SILInstructionKind::ThinToThickFunctionInst: {
-      auto instr = cast<ThinToThickFunctionInst>(convInstr);
-      newInstr = convBuilder.createThinToThickFunction(
-          instr->getLoc(), instr->getOperand(), newType);
-      break;
-    }
-    case SILInstructionKind::ThinFunctionToPointerInst: {
-      auto instr = cast<ThinFunctionToPointerInst>(convInstr);
-      newType = MapperCache.getNewSILType(genEnv, instr->getType(),
-                                          *getIRGenModule());
-      newInstr = convBuilder.createThinFunctionToPointer(
-          instr->getLoc(), instr->getOperand(), newType);
-      break;
-    }
-    case SILInstructionKind::ConvertFunctionInst: {
-      auto instr = cast<ConvertFunctionInst>(convInstr);
-      newInstr = convBuilder.createConvertFunction(
-          instr->getLoc(), instr->getOperand(), newType,
-          instr->withoutActuallyEscaping());
-      break;
-    }
-    case SILInstructionKind::ConvertEscapeToNoEscapeInst: {
-      auto instr = cast<ConvertEscapeToNoEscapeInst>(convInstr);
-      newInstr = convBuilder.createConvertEscapeToNoEscape(
-          instr->getLoc(), instr->getOperand(), newType,
-          instr->isEscapedByUser(), instr->isLifetimeGuaranteed());
-      break;
-    }
-    case SILInstructionKind::MarkDependenceInst: {
-      auto instr = cast<MarkDependenceInst>(convInstr);
-      newInstr = convBuilder.createMarkDependence(
-          instr->getLoc(), instr->getValue(), instr->getBase());
-      break;
-    }
-    // SWIFT_ENABLE_TENSORFLOW
-    case SILInstructionKind::AutoDiffFunctionInst: {
-      auto instr = cast<AutoDiffFunctionInst>(convInstr);
-      SmallVector<SILValue, 2> associatedFunctions;
-      for (auto &assocFn : instr->getAssociatedFunctions())
-        associatedFunctions.push_back(assocFn.get());
-      newInstr = convBuilder.createAutoDiffFunction(
-          instr->getLoc(), instr->getParameterIndices(),
-          instr->getDifferentiationOrder(), instr->getOriginalFunction(),
-          associatedFunctions);
-      break;
-    }
-    case SILInstructionKind::AutoDiffFunctionExtractInst: {
-      auto instr = cast<AutoDiffFunctionExtractInst>(convInstr);
-      newInstr = convBuilder.createAutoDiffFunctionExtract(
-          instr->getLoc(), instr->getExtractee(),
-          instr->getDifferentiationOrder(), instr->getFunctionOperand());
-      break;
-    }
-     default:
-      llvm_unreachable("Unexpected conversion instruction");
-    }
-    convInstr->replaceAllUsesWith(newInstr);
-    convInstr->getParent()->erase(convInstr);
->>>>>>> bc50eb58
   }
   case SILInstructionKind::ConvertFunctionInst: {
     auto instr = cast<ConvertFunctionInst>(convInstr);
@@ -2745,7 +2667,26 @@
         instr->getLoc(), instr->getValue(), instr->getBase());
     break;
   }
-  default:
+  // SWIFT_ENABLE_TENSORFLOW
+  case SILInstructionKind::AutoDiffFunctionInst: {
+    auto instr = cast<AutoDiffFunctionInst>(convInstr);
+    SmallVector<SILValue, 2> associatedFunctions;
+    for (auto &assocFn : instr->getAssociatedFunctions())
+      associatedFunctions.push_back(assocFn.get());
+    newInstr = convBuilder.createAutoDiffFunction(
+        instr->getLoc(), instr->getParameterIndices(),
+        instr->getDifferentiationOrder(), instr->getOriginalFunction(),
+        associatedFunctions);
+    break;
+  }
+  case SILInstructionKind::AutoDiffFunctionExtractInst: {
+    auto instr = cast<AutoDiffFunctionExtractInst>(convInstr);
+    newInstr = convBuilder.createAutoDiffFunctionExtract(
+        instr->getLoc(), instr->getExtractee(),
+        instr->getDifferentiationOrder(), instr->getFunctionOperand());
+    break;
+  }
+   default:
     llvm_unreachable("Unexpected conversion instruction");
   }
   convInstr->replaceAllUsesWith(newInstr);
