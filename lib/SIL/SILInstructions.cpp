//===--- SILInstructions.cpp - Instructions for SIL code ------------------===//
//
// This source file is part of the Swift.org open source project
//
// Copyright (c) 2014 - 2017 Apple Inc. and the Swift project authors
// Licensed under Apache License v2.0 with Runtime Library Exception
//
// See https://swift.org/LICENSE.txt for license information
// See https://swift.org/CONTRIBUTORS.txt for the list of Swift project authors
//
//===----------------------------------------------------------------------===//
//
// This file defines the high-level SILInstruction classes used for SIL code.
//
//===----------------------------------------------------------------------===//

#include "swift/AST/Expr.h"
#include "swift/AST/ProtocolConformance.h"
#include "swift/Basic/AssertImplements.h"
#include "swift/Basic/Unicode.h"
#include "swift/Basic/type_traits.h"
#include "swift/SIL/FormalLinkage.h"
#include "swift/SIL/Projection.h"
#include "swift/SIL/SILBuilder.h"
#include "swift/SIL/SILCloner.h"
// SWIFT_ENABLE_TENSORFLOW
#include "swift/SIL/SILConstants.h"
#include "swift/SIL/SILInstruction.h"
#include "swift/SIL/SILModule.h"
#include "swift/SIL/SILVisitor.h"
#include "llvm/ADT/APInt.h"
#include "llvm/ADT/SmallString.h"
#include "llvm/Support/ErrorHandling.h"

using namespace swift;
using namespace Lowering;

/// Allocate an instruction that inherits from llvm::TrailingObjects<>.
template <class Inst, class... TrailingTypes, class... CountTypes>
static void *allocateTrailingInst(SILFunction &F, CountTypes... counts) {
  return F.getModule().allocateInst(
             Inst::template totalSizeToAlloc<TrailingTypes...>(counts...),
             alignof(Inst));
}

// Collect used open archetypes from a given type into the \p openedArchetypes.
// \p openedArchetypes is being used as a set. We don't use a real set type here
// for performance reasons.
static void
collectDependentTypeInfo(CanType Ty,
                         SmallVectorImpl<CanArchetypeType> &openedArchetypes,
                         bool &hasDynamicSelf) {
  if (!Ty)
    return;
  if (Ty->hasDynamicSelfType())
    hasDynamicSelf = true;
  if (!Ty->hasOpenedExistential())
    return;
  Ty.visit([&](CanType t) {
    if (t->isOpenedExistential()) {
      // Add this opened archetype if it was not seen yet.
      // We don't use a set here, because the number of open archetypes
      // is usually very small and using a real set may introduce too
      // much overhead.
      auto archetypeTy = cast<ArchetypeType>(t);
      if (std::find(openedArchetypes.begin(), openedArchetypes.end(),
                    archetypeTy) == openedArchetypes.end())
        openedArchetypes.push_back(archetypeTy);
    }
  });
}

// Takes a set of open archetypes as input and produces a set of
// references to open archetype definitions.
static void buildTypeDependentOperands(
    SmallVectorImpl<CanArchetypeType> &OpenedArchetypes,
    bool hasDynamicSelf,
    SmallVectorImpl<SILValue> &TypeDependentOperands,
    SILOpenedArchetypesState &OpenedArchetypesState, SILFunction &F) {

  for (auto archetype : OpenedArchetypes) {
    auto Def = OpenedArchetypesState.getOpenedArchetypeDef(archetype);
    assert(Def);
    assert(getOpenedArchetypeOf(Def->getType().getASTType()) &&
           "Opened archetype operands should be of an opened existential type");
    TypeDependentOperands.push_back(Def);
  }
  if (hasDynamicSelf)
    TypeDependentOperands.push_back(F.getSelfMetadataArgument());
}

// Collects all opened archetypes from a type and a substitutions list and form
// a corresponding list of opened archetype operands.
// We need to know the number of opened archetypes to estimate
// the number of opened archetype operands for the instruction
// being formed, because we need to reserve enough memory
// for these operands.
static void collectTypeDependentOperands(
                      SmallVectorImpl<SILValue> &TypeDependentOperands,
                      SILOpenedArchetypesState &OpenedArchetypesState,
                      SILFunction &F,
                      CanType Ty,
                      SubstitutionMap subs = { }) {
  SmallVector<CanArchetypeType, 4> openedArchetypes;
  bool hasDynamicSelf = false;
  collectDependentTypeInfo(Ty, openedArchetypes, hasDynamicSelf);
  for (Type replacement : subs.getReplacementTypes()) {
    // Substitutions in SIL should really be canonical.
    auto ReplTy = replacement->getCanonicalType();
    collectDependentTypeInfo(ReplTy, openedArchetypes, hasDynamicSelf);
  }
  buildTypeDependentOperands(openedArchetypes, hasDynamicSelf,
                             TypeDependentOperands,
                             OpenedArchetypesState, F);
}

//===----------------------------------------------------------------------===//
// SILInstruction Subclasses
//===----------------------------------------------------------------------===//

template <typename INST>
static void *allocateDebugVarCarryingInst(SILModule &M,
                                          Optional<SILDebugVariable> Var,
                                          ArrayRef<SILValue> Operands = {}) {
  return M.allocateInst(sizeof(INST) + (Var ? Var->Name.size() : 0) +
                            sizeof(Operand) * Operands.size(),
                        alignof(INST));
}

TailAllocatedDebugVariable::TailAllocatedDebugVariable(
    Optional<SILDebugVariable> Var, char *buf) {
  if (!Var) {
    Bits.RawValue = 0;
    return;
  }

  Bits.Data.HasValue = true;
  Bits.Data.Constant = Var->Constant;
  Bits.Data.ArgNo = Var->ArgNo;
  Bits.Data.NameLength = Var->Name.size();
  assert(Bits.Data.ArgNo == Var->ArgNo && "Truncation");
  assert(Bits.Data.NameLength == Var->Name.size() && "Truncation");
  memcpy(buf, Var->Name.data(), Bits.Data.NameLength);
}

StringRef TailAllocatedDebugVariable::getName(const char *buf) const {
  if (Bits.Data.NameLength)
    return StringRef(buf, Bits.Data.NameLength);
  return StringRef();
}

AllocStackInst::AllocStackInst(SILDebugLocation Loc, SILType elementType,
                               ArrayRef<SILValue> TypeDependentOperands,
                               SILFunction &F,
                               Optional<SILDebugVariable> Var)
    : InstructionBase(Loc, elementType.getAddressType()) {
  SILInstruction::Bits.AllocStackInst.NumOperands =
    TypeDependentOperands.size();
  assert(SILInstruction::Bits.AllocStackInst.NumOperands ==
         TypeDependentOperands.size() && "Truncation");
  SILInstruction::Bits.AllocStackInst.VarInfo =
    TailAllocatedDebugVariable(Var, getTrailingObjects<char>()).getRawValue();
  TrailingOperandsList::InitOperandsList(getAllOperands().begin(), this,
                                         TypeDependentOperands);
}

AllocStackInst *
AllocStackInst::create(SILDebugLocation Loc,
                       SILType elementType, SILFunction &F,
                       SILOpenedArchetypesState &OpenedArchetypes,
                       Optional<SILDebugVariable> Var) {
  SmallVector<SILValue, 8> TypeDependentOperands;
  collectTypeDependentOperands(TypeDependentOperands, OpenedArchetypes, F,
                               elementType.getASTType());
  void *Buffer = allocateDebugVarCarryingInst<AllocStackInst>(
      F.getModule(), Var, TypeDependentOperands);
  return ::new (Buffer)
      AllocStackInst(Loc, elementType, TypeDependentOperands, F, Var);
}

VarDecl *AllocStackInst::getDecl() const {
  return getLoc().getAsASTNode<VarDecl>();
}

DeallocStackInst *AllocStackInst::getSingleDeallocStack() const {
  DeallocStackInst *Dealloc = nullptr;
  for (auto *U : getUses()) {
    if (auto DS = dyn_cast<DeallocStackInst>(U->getUser())) {
      if (Dealloc == nullptr) {
        Dealloc = DS;
        continue;
      }
      // Already saw a dealloc_stack.
      return nullptr;
    }
  }
  return Dealloc;
}

AllocRefInstBase::AllocRefInstBase(SILInstructionKind Kind,
                                   SILDebugLocation Loc,
                                   SILType ObjectType,
                                   bool objc, bool canBeOnStack,
                                   ArrayRef<SILType> ElementTypes)
    : AllocationInst(Kind, Loc, ObjectType) {
  SILInstruction::Bits.AllocRefInstBase.ObjC = objc;
  SILInstruction::Bits.AllocRefInstBase.OnStack = canBeOnStack;
  SILInstruction::Bits.AllocRefInstBase.NumTailTypes = ElementTypes.size();
  assert(SILInstruction::Bits.AllocRefInstBase.NumTailTypes ==
         ElementTypes.size() && "Truncation");
  assert(!objc || ElementTypes.empty());
}

AllocRefInst *AllocRefInst::create(SILDebugLocation Loc, SILFunction &F,
                                   SILType ObjectType,
                                   bool objc, bool canBeOnStack,
                                   ArrayRef<SILType> ElementTypes,
                                   ArrayRef<SILValue> ElementCountOperands,
                                   SILOpenedArchetypesState &OpenedArchetypes) {
  assert(ElementTypes.size() == ElementCountOperands.size());
  assert(!objc || ElementTypes.empty());
  SmallVector<SILValue, 8> AllOperands(ElementCountOperands.begin(),
                                       ElementCountOperands.end());
  for (SILType ElemType : ElementTypes) {
    collectTypeDependentOperands(AllOperands, OpenedArchetypes, F,
                                 ElemType.getASTType());
  }
  collectTypeDependentOperands(AllOperands, OpenedArchetypes, F,
                               ObjectType.getASTType());
  auto Size = totalSizeToAlloc<swift::Operand, SILType>(AllOperands.size(),
                                                        ElementTypes.size());
  auto Buffer = F.getModule().allocateInst(Size, alignof(AllocRefInst));
  return ::new (Buffer) AllocRefInst(Loc, F, ObjectType, objc, canBeOnStack,
                                     ElementTypes, AllOperands);
}

AllocRefDynamicInst *
AllocRefDynamicInst::create(SILDebugLocation DebugLoc, SILFunction &F,
                            SILValue metatypeOperand, SILType ty, bool objc,
                            ArrayRef<SILType> ElementTypes,
                            ArrayRef<SILValue> ElementCountOperands,
                            SILOpenedArchetypesState &OpenedArchetypes) {
  SmallVector<SILValue, 8> AllOperands(ElementCountOperands.begin(),
                                       ElementCountOperands.end());
  AllOperands.push_back(metatypeOperand);
  collectTypeDependentOperands(AllOperands, OpenedArchetypes, F,
                               ty.getASTType());
  for (SILType ElemType : ElementTypes) {
    collectTypeDependentOperands(AllOperands, OpenedArchetypes, F,
                                 ElemType.getASTType());
  }
  auto Size = totalSizeToAlloc<swift::Operand, SILType>(AllOperands.size(),
                                                        ElementTypes.size());
  auto Buffer = F.getModule().allocateInst(Size, alignof(AllocRefDynamicInst));
  return ::new (Buffer)
      AllocRefDynamicInst(DebugLoc, ty, objc, ElementTypes, AllOperands);
}

AllocBoxInst::AllocBoxInst(SILDebugLocation Loc, CanSILBoxType BoxType,
                           ArrayRef<SILValue> TypeDependentOperands,
                           SILFunction &F, Optional<SILDebugVariable> Var)
    : InstructionBaseWithTrailingOperands(TypeDependentOperands, Loc,
                                      SILType::getPrimitiveObjectType(BoxType)),
      VarInfo(Var, getTrailingObjects<char>()) {
}

AllocBoxInst *AllocBoxInst::create(SILDebugLocation Loc,
                                   CanSILBoxType BoxType,
                                   SILFunction &F,
                                   SILOpenedArchetypesState &OpenedArchetypes,
                                   Optional<SILDebugVariable> Var) {
  SmallVector<SILValue, 8> TypeDependentOperands;
  collectTypeDependentOperands(TypeDependentOperands, OpenedArchetypes, F,
                               BoxType);
  auto Sz = totalSizeToAlloc<swift::Operand, char>(TypeDependentOperands.size(),
                                                   Var ? Var->Name.size() : 0);
  auto Buf = F.getModule().allocateInst(Sz, alignof(AllocBoxInst));
  return ::new (Buf) AllocBoxInst(Loc, BoxType, TypeDependentOperands, F, Var);
}

VarDecl *AllocBoxInst::getDecl() const {
  return getLoc().getAsASTNode<VarDecl>();
}

DebugValueInst::DebugValueInst(SILDebugLocation DebugLoc, SILValue Operand,
                               SILDebugVariable Var)
    : UnaryInstructionBase(DebugLoc, Operand),
      VarInfo(Var, getTrailingObjects<char>()) {}

DebugValueInst *DebugValueInst::create(SILDebugLocation DebugLoc,
                                       SILValue Operand, SILModule &M,
                                       SILDebugVariable Var) {
  void *buf = allocateDebugVarCarryingInst<DebugValueInst>(M, Var);
  return ::new (buf) DebugValueInst(DebugLoc, Operand, Var);
}

DebugValueAddrInst::DebugValueAddrInst(SILDebugLocation DebugLoc,
                                       SILValue Operand,
                                       SILDebugVariable Var)
    : UnaryInstructionBase(DebugLoc, Operand),
      VarInfo(Var, getTrailingObjects<char>()) {}

DebugValueAddrInst *DebugValueAddrInst::create(SILDebugLocation DebugLoc,
                                               SILValue Operand, SILModule &M,
                                               SILDebugVariable Var) {
  void *buf = allocateDebugVarCarryingInst<DebugValueAddrInst>(M, Var);
  return ::new (buf) DebugValueAddrInst(DebugLoc, Operand, Var);
}

VarDecl *DebugValueInst::getDecl() const {
  return getLoc().getAsASTNode<VarDecl>();
}
VarDecl *DebugValueAddrInst::getDecl() const {
  return getLoc().getAsASTNode<VarDecl>();
}

static void declareWitnessTable(SILModule &Mod,
                                ProtocolConformanceRef conformanceRef) {
  if (conformanceRef.isAbstract()) return;
  auto C = conformanceRef.getConcrete();
  if (!Mod.lookUpWitnessTable(C, false))
    Mod.createWitnessTableDeclaration(C,
        getLinkageForProtocolConformance(C->getRootNormalConformance(),
                                         NotForDefinition));
}

AllocExistentialBoxInst *AllocExistentialBoxInst::create(
    SILDebugLocation Loc, SILType ExistentialType, CanType ConcreteType,
    ArrayRef<ProtocolConformanceRef> Conformances,
    SILFunction *F,
    SILOpenedArchetypesState &OpenedArchetypes) {
  SmallVector<SILValue, 8> TypeDependentOperands;
  collectTypeDependentOperands(TypeDependentOperands, OpenedArchetypes, *F,
                               ConcreteType);
  SILModule &Mod = F->getModule();
  auto Size = totalSizeToAlloc<swift::Operand>(TypeDependentOperands.size());
  auto Buffer = Mod.allocateInst(Size, alignof(AllocExistentialBoxInst));
  for (ProtocolConformanceRef C : Conformances)
    declareWitnessTable(Mod, C);
  return ::new (Buffer) AllocExistentialBoxInst(Loc,
                                                ExistentialType,
                                                ConcreteType,
                                                Conformances,
                                                TypeDependentOperands,
                                                F);
}

AllocValueBufferInst::AllocValueBufferInst(
    SILDebugLocation DebugLoc, SILType valueType, SILValue operand,
    ArrayRef<SILValue> TypeDependentOperands)
    : UnaryInstructionWithTypeDependentOperandsBase(DebugLoc, operand,
                                                    TypeDependentOperands,
                                                 valueType.getAddressType()) {}

AllocValueBufferInst *
AllocValueBufferInst::create(SILDebugLocation DebugLoc, SILType valueType,
                             SILValue operand, SILFunction &F,
                             SILOpenedArchetypesState &OpenedArchetypes) {
  SmallVector<SILValue, 8> TypeDependentOperands;
  collectTypeDependentOperands(TypeDependentOperands, OpenedArchetypes, F,
                               valueType.getASTType());
  void *Buffer = F.getModule().allocateInst(
      sizeof(AllocValueBufferInst) +
          sizeof(Operand) * (TypeDependentOperands.size() + 1),
      alignof(AllocValueBufferInst));
  return ::new (Buffer) AllocValueBufferInst(DebugLoc, valueType, operand,
                                             TypeDependentOperands);
}

BuiltinInst *BuiltinInst::create(SILDebugLocation Loc, Identifier Name,
                                 SILType ReturnType,
                                 SubstitutionMap Substitutions,
                                 ArrayRef<SILValue> Args,
                                 SILModule &M) {
  auto Size = totalSizeToAlloc<swift::Operand>(Args.size());
  auto Buffer = M.allocateInst(Size, alignof(BuiltinInst));
  return ::new (Buffer) BuiltinInst(Loc, Name, ReturnType, Substitutions,
                                    Args);
}

BuiltinInst::BuiltinInst(SILDebugLocation Loc, Identifier Name,
                         SILType ReturnType, SubstitutionMap Subs,
                         ArrayRef<SILValue> Args)
    : InstructionBaseWithTrailingOperands(Args, Loc, ReturnType), Name(Name),
      Substitutions(Subs) {
}

InitBlockStorageHeaderInst *
InitBlockStorageHeaderInst::create(SILFunction &F,
                               SILDebugLocation DebugLoc, SILValue BlockStorage,
                               SILValue InvokeFunction, SILType BlockType,
                               SubstitutionMap Subs) {
  void *Buffer = F.getModule().allocateInst(
    sizeof(InitBlockStorageHeaderInst),
    alignof(InitBlockStorageHeaderInst));
  
  return ::new (Buffer) InitBlockStorageHeaderInst(DebugLoc, BlockStorage,
                                                   InvokeFunction, BlockType,
                                                   Subs);
}

ApplyInst::ApplyInst(SILDebugLocation Loc, SILValue Callee,
                     SILType SubstCalleeTy, SILType Result,
                     SubstitutionMap Subs,
                     ArrayRef<SILValue> Args,
                     ArrayRef<SILValue> TypeDependentOperands,
                     bool isNonThrowing,
                     const GenericSpecializationInformation *SpecializationInfo)
    : InstructionBase(Loc, Callee, SubstCalleeTy, Subs, Args,
                      TypeDependentOperands, SpecializationInfo, Result) {
  setNonThrowing(isNonThrowing);
  assert(!SubstCalleeTy.castTo<SILFunctionType>()->isCoroutine());
}

ApplyInst *
ApplyInst::create(SILDebugLocation Loc, SILValue Callee, SubstitutionMap Subs,
                  ArrayRef<SILValue> Args, bool isNonThrowing,
                  Optional<SILModuleConventions> ModuleConventions,
                  SILFunction &F, SILOpenedArchetypesState &OpenedArchetypes,
                  const GenericSpecializationInformation *SpecializationInfo) {
  SILType SubstCalleeSILTy =
      Callee->getType().substGenericArgs(F.getModule(), Subs);
  auto SubstCalleeTy = SubstCalleeSILTy.getAs<SILFunctionType>();
  SILFunctionConventions Conv(SubstCalleeTy,
                              ModuleConventions.hasValue()
                                  ? ModuleConventions.getValue()
                                  : SILModuleConventions(F.getModule()));
  SILType Result = Conv.getSILResultType();

  SmallVector<SILValue, 32> TypeDependentOperands;
  collectTypeDependentOperands(TypeDependentOperands, OpenedArchetypes, F,
                               SubstCalleeSILTy.getASTType(), Subs);
  void *Buffer =
    allocateTrailingInst<ApplyInst, Operand>(
      F, getNumAllOperands(Args, TypeDependentOperands));
  return ::new(Buffer) ApplyInst(Loc, Callee, SubstCalleeSILTy,
                                 Result, Subs, Args,
                                 TypeDependentOperands, isNonThrowing,
                                 SpecializationInfo);
}

BeginApplyInst::BeginApplyInst(SILDebugLocation loc, SILValue callee,
                               SILType substCalleeTy,
                               ArrayRef<SILType> allResultTypes,
                               ArrayRef<ValueOwnershipKind> allResultOwnerships,
                               SubstitutionMap subs,
                               ArrayRef<SILValue> args,
                               ArrayRef<SILValue> typeDependentOperands,
                               bool isNonThrowing,
                     const GenericSpecializationInformation *specializationInfo)
    : InstructionBase(loc, callee, substCalleeTy, subs, args,
                      typeDependentOperands, specializationInfo),
      MultipleValueInstructionTrailingObjects(this, allResultTypes,
                                              allResultOwnerships) {
  setNonThrowing(isNonThrowing);
  assert(substCalleeTy.castTo<SILFunctionType>()->isCoroutine());
}

BeginApplyInst *
BeginApplyInst::create(SILDebugLocation loc, SILValue callee,
                       SubstitutionMap subs, ArrayRef<SILValue> args,
                       bool isNonThrowing,
                       Optional<SILModuleConventions> moduleConventions,
                       SILFunction &F,
                       SILOpenedArchetypesState &openedArchetypes,
                  const GenericSpecializationInformation *specializationInfo) {
  SILType substCalleeSILType =
      callee->getType().substGenericArgs(F.getModule(), subs);
  auto substCalleeType = substCalleeSILType.castTo<SILFunctionType>();

  SILFunctionConventions conv(substCalleeType,
                              moduleConventions.hasValue()
                                  ? moduleConventions.getValue()
                                  : SILModuleConventions(F.getModule()));

  SmallVector<SILType, 8> resultTypes;
  SmallVector<ValueOwnershipKind, 8> resultOwnerships;

  for (auto &yield : substCalleeType->getYields()) {
    auto yieldType = conv.getSILType(yield);
    auto convention = SILArgumentConvention(yield.getConvention());
    resultTypes.push_back(yieldType);
    resultOwnerships.push_back(
      ValueOwnershipKind(F.getModule(), yieldType, convention));
  }

  resultTypes.push_back(SILType::getSILTokenType(F.getASTContext()));
  resultOwnerships.push_back(ValueOwnershipKind::Trivial);

  SmallVector<SILValue, 32> typeDependentOperands;
  collectTypeDependentOperands(typeDependentOperands, openedArchetypes, F,
                               substCalleeType, subs);
  void *buffer =
    allocateTrailingInst<BeginApplyInst, Operand,
                         MultipleValueInstruction*, BeginApplyResult>(
      F, getNumAllOperands(args, typeDependentOperands),
      1, resultTypes.size());
  return ::new(buffer) BeginApplyInst(loc, callee, substCalleeSILType,
                                      resultTypes, resultOwnerships, subs,
                                      args, typeDependentOperands,
                                      isNonThrowing, specializationInfo);
}

bool swift::doesApplyCalleeHaveSemantics(SILValue callee, StringRef semantics) {
  if (auto *FRI = dyn_cast<FunctionRefBaseInst>(callee))
    if (auto *F = FRI->getReferencedFunction())
      return F->hasSemanticsAttr(semantics);
  return false;
}

PartialApplyInst::PartialApplyInst(
    SILDebugLocation Loc, SILValue Callee, SILType SubstCalleeTy,
    SubstitutionMap Subs, ArrayRef<SILValue> Args,
    ArrayRef<SILValue> TypeDependentOperands, SILType ClosureType,
    const GenericSpecializationInformation *SpecializationInfo)
    // FIXME: the callee should have a lowered SIL function type, and
    // PartialApplyInst
    // should derive the type of its result by partially applying the callee's
    // type.
    : InstructionBase(Loc, Callee, SubstCalleeTy, Subs,
                      Args, TypeDependentOperands, SpecializationInfo,
                      ClosureType) {}

PartialApplyInst *PartialApplyInst::create(
    SILDebugLocation Loc, SILValue Callee, ArrayRef<SILValue> Args,
    SubstitutionMap Subs, ParameterConvention CalleeConvention, SILFunction &F,
    SILOpenedArchetypesState &OpenedArchetypes,
    const GenericSpecializationInformation *SpecializationInfo) {
  SILType SubstCalleeTy =
      Callee->getType().substGenericArgs(F.getModule(), Subs);
  SILType ClosureType = SILBuilder::getPartialApplyResultType(
      SubstCalleeTy, Args.size(), F.getModule(), {}, CalleeConvention);

  SmallVector<SILValue, 32> TypeDependentOperands;
  collectTypeDependentOperands(TypeDependentOperands, OpenedArchetypes, F,
                               SubstCalleeTy.getASTType(), Subs);
  void *Buffer =
    allocateTrailingInst<PartialApplyInst, Operand>(
      F, getNumAllOperands(Args, TypeDependentOperands));
  return ::new(Buffer) PartialApplyInst(Loc, Callee, SubstCalleeTy,
                                        Subs, Args,
                                        TypeDependentOperands, ClosureType,
                                        SpecializationInfo);
}

TryApplyInstBase::TryApplyInstBase(SILInstructionKind kind,
                                   SILDebugLocation loc,
                                   SILBasicBlock *normalBB,
                                   SILBasicBlock *errorBB)
    : TermInst(kind, loc), DestBBs{{this, normalBB}, {this, errorBB}} {}

TryApplyInst::TryApplyInst(
    SILDebugLocation Loc, SILValue callee, SILType substCalleeTy,
    SubstitutionMap subs, ArrayRef<SILValue> args,
    ArrayRef<SILValue> TypeDependentOperands, SILBasicBlock *normalBB,
    SILBasicBlock *errorBB,
    const GenericSpecializationInformation *SpecializationInfo)
    : InstructionBase(Loc, callee, substCalleeTy, subs, args,
                      TypeDependentOperands, SpecializationInfo, normalBB,
                      errorBB) {}

TryApplyInst *TryApplyInst::create(
    SILDebugLocation loc, SILValue callee, SubstitutionMap subs,
    ArrayRef<SILValue> args, SILBasicBlock *normalBB, SILBasicBlock *errorBB,
    SILFunction &F, SILOpenedArchetypesState &openedArchetypes,
    const GenericSpecializationInformation *specializationInfo) {
  SILType substCalleeTy =
      callee->getType().substGenericArgs(F.getModule(), subs);

  SmallVector<SILValue, 32> typeDependentOperands;
  collectTypeDependentOperands(typeDependentOperands, openedArchetypes, F,
                               substCalleeTy.getASTType(),
                               subs);
  void *buffer =
    allocateTrailingInst<TryApplyInst, Operand>(
      F, getNumAllOperands(args, typeDependentOperands));
  return ::new (buffer) TryApplyInst(loc, callee, substCalleeTy, subs, args,
                                     typeDependentOperands,
                                     normalBB, errorBB, specializationInfo);
}

<<<<<<< HEAD
/// SWIFT_ENABLE_TENSORFLOW
GradientInst::GradientInst(SILModule &module, SILDebugLocation debugLoc,
                           SILValue original,
                           const SILAutoDiffConfig &config)
  : InstructionBase(debugLoc,
                    getGradientSILType(module, original, config)),
    Config(config), Operands(this, original) {}

SILType GradientInst::getGradientSILType(
    SILModule &module, SILValue original,
    const SILAutoDiffConfig &config) {
  // If parameter indices are empty, return an invalid type (empty tuple type).
  // An "empty parameter indices" will be produced during verification.
  if (config.indices.parameters.none()) {
    auto invalidTy = TupleType::get({}, module.getASTContext());
    return SILType::getPrimitiveObjectType(CanType(invalidTy));
  }
  auto origFnTy = original->getType().castTo<SILFunctionType>();
  auto gradFnTy = origFnTy->getGradientType(config, module);
  return SILType::getPrimitiveObjectType(gradFnTy->getCanonicalType());
}

GradientInst *
GradientInst::create(SILModule &M, SILDebugLocation debugLoc,
                     SILValue original,
                     const SILAutoDiffConfig &config) {
  void *buffer = M.allocateInst(sizeof(GradientInst), alignof(GradientInst));
  return ::new (buffer) GradientInst(M, debugLoc, original, config);
}

SILType
AutoDiffFunctionInst::getAutoDiffType(SILValue originalFunction,
                                      unsigned differentiationOrder,
                                      const SmallBitVector &parameterIndices) {
  auto fnTy = originalFunction->getType().castTo<SILFunctionType>();
  auto diffTy =
      fnTy->getWithDifferentiability(differentiationOrder, parameterIndices);
  return SILType::getPrimitiveObjectType(diffTy);
}

AutoDiffFunctionInst::AutoDiffFunctionInst(
    SILModule &module, SILDebugLocation debugLoc,
    const SmallBitVector &parameterIndices, unsigned differentiationOrder,
    SILValue originalFunction, ArrayRef<SILValue> associatedFunctions)
    : InstructionBaseWithTrailingOperands(originalFunction, associatedFunctions,
          debugLoc, getAutoDiffType(originalFunction, differentiationOrder,
                                    parameterIndices)),
      parameterIndices(parameterIndices),
      differentiationOrder(differentiationOrder),
      numOperands(1 + associatedFunctions.size()) {
}

AutoDiffFunctionInst *AutoDiffFunctionInst::create(
    SILModule &module, SILDebugLocation debugLoc,
    const SmallBitVector &parameterIndices,
    unsigned differentiationOrder, SILValue originalFunction,
    ArrayRef<SILValue> associatedFunctions) {
  size_t size = totalSizeToAlloc<Operand>(associatedFunctions.size() + 1);
  void *buffer = module.allocateInst(size, alignof(AutoDiffFunctionInst));
  return ::new (buffer) AutoDiffFunctionInst(module, debugLoc,
                                             parameterIndices,
                                             differentiationOrder,
                                             originalFunction,
                                             associatedFunctions);
}

std::pair<SILValue, SILValue> AutoDiffFunctionInst::
getAssociatedFunctionPair(unsigned differentiationOrder) const {
  assert(differentiationOrder > 0 &&
         differentiationOrder <= this->differentiationOrder);
  assert(!getAssociatedFunctions().empty() && "No associated functions. Maybe "
         "the differentiation pass has not run?");
  auto offset = (differentiationOrder - 1) * 2;
  auto assocFns = getAssociatedFunctions();
  return {assocFns[offset].get(), assocFns[offset+1].get()};
}

SILValue AutoDiffFunctionInst::
getAssociatedFunction(unsigned differentiationOrder,
                      AutoDiffAssociatedFunctionKind kind) const {
  assert(differentiationOrder > 0 &&
         differentiationOrder <= this->differentiationOrder);
  auto offset = autodiff::getOffsetForAutoDiffAssociatedFunction(
      differentiationOrder, kind);
  return getAssociatedFunctions()[offset].get();
}

SILType AutoDiffFunctionExtractInst::
getAssociatedFunctionType(SILValue function,
                          AutoDiffAssociatedFunctionKind kind,
                          unsigned differentiationOrder,
                          SILModule &module) {
  auto fnTy = function->getType().castTo<SILFunctionType>();
  assert(fnTy->getExtInfo().isDifferentiable());
  // FIXME: Get indices from the @autodiff function type.
  auto assocFnTy = fnTy->getAutoDiffAssociatedFunctionType(SmallBitVector(),
                                                           differentiationOrder,
                                                           kind, module);
  return SILType::getPrimitiveObjectType(assocFnTy);
}

AutoDiffFunctionExtractInst::AutoDiffFunctionExtractInst(
    SILModule &module, SILDebugLocation debugLoc,
    AutoDiffAssociatedFunctionKind associatedFunctionKind,
    unsigned differentiationOrder, SILValue theFunction)
    : InstructionBase(debugLoc, getAssociatedFunctionType(
          theFunction, associatedFunctionKind, differentiationOrder, module)),
      associatedFunctionKind(associatedFunctionKind),
      differentiationOrder(differentiationOrder),
      operands(this, theFunction) {
}

FunctionRefInst::FunctionRefInst(SILDebugLocation Loc, SILFunction *F)
    : InstructionBase(Loc, F->getLoweredType()),
      Function(F) {
=======
FunctionRefBaseInst::FunctionRefBaseInst(SILInstructionKind Kind,
                                         SILDebugLocation DebugLoc,
                                         SILFunction *F)
    : LiteralInst(Kind, DebugLoc, F->getLoweredType()), f(F) {
>>>>>>> a820992c
  F->incrementRefCount();
}

void FunctionRefBaseInst::dropReferencedFunction() {
  if (auto *Function = getReferencedFunction())
    Function->decrementRefCount();
  f = nullptr;
}

FunctionRefBaseInst::~FunctionRefBaseInst() {
  if (getReferencedFunction())
    getReferencedFunction()->decrementRefCount();
}

FunctionRefInst::FunctionRefInst(SILDebugLocation Loc, SILFunction *F)
    : FunctionRefBaseInst(SILInstructionKind::FunctionRefInst, Loc, F) {
  assert(!F->isDynamicallyReplaceable());
}

DynamicFunctionRefInst::DynamicFunctionRefInst(SILDebugLocation Loc,
                                               SILFunction *F)
    : FunctionRefBaseInst(SILInstructionKind::DynamicFunctionRefInst, Loc, F) {
  assert(F->isDynamicallyReplaceable());
}

PreviousDynamicFunctionRefInst::PreviousDynamicFunctionRefInst(
    SILDebugLocation Loc, SILFunction *F)
    : FunctionRefBaseInst(SILInstructionKind::PreviousDynamicFunctionRefInst,
                          Loc, F) {
  assert(!F->isDynamicallyReplaceable());
}

AllocGlobalInst::AllocGlobalInst(SILDebugLocation Loc,
                                 SILGlobalVariable *Global)
    : InstructionBase(Loc),
      Global(Global) {}

GlobalAddrInst::GlobalAddrInst(SILDebugLocation DebugLoc,
                               SILGlobalVariable *Global)
    : InstructionBase(DebugLoc, Global->getLoweredType().getAddressType(),
                      Global) {}

GlobalValueInst::GlobalValueInst(SILDebugLocation DebugLoc,
                                 SILGlobalVariable *Global)
    : InstructionBase(DebugLoc, Global->getLoweredType().getObjectType(),
                      Global) {}


const IntrinsicInfo &BuiltinInst::getIntrinsicInfo() const {
  return getModule().getIntrinsicInfo(getName());
}

const BuiltinInfo &BuiltinInst::getBuiltinInfo() const {
  return getModule().getBuiltinInfo(getName());
}

static unsigned getWordsForBitWidth(unsigned bits) {
  return ((bits + llvm::APInt::APINT_BITS_PER_WORD - 1)
          / llvm::APInt::APINT_BITS_PER_WORD);
}

template<typename INST>
static void *allocateLiteralInstWithTextSize(SILModule &M, unsigned length) {
  return M.allocateInst(sizeof(INST) + length, alignof(INST));
}

template<typename INST>
static void *allocateLiteralInstWithBitSize(SILModule &M, unsigned bits) {
  unsigned words = getWordsForBitWidth(bits);
  return M.allocateInst(
      sizeof(INST) + sizeof(llvm::APInt::WordType)*words, alignof(INST));
}

IntegerLiteralInst::IntegerLiteralInst(SILDebugLocation Loc, SILType Ty,
                                       const llvm::APInt &Value)
    : InstructionBase(Loc, Ty) {
  SILInstruction::Bits.IntegerLiteralInst.numBits = Value.getBitWidth();
  std::uninitialized_copy_n(Value.getRawData(), Value.getNumWords(),
                            getTrailingObjects<llvm::APInt::WordType>());
}

IntegerLiteralInst *IntegerLiteralInst::create(SILDebugLocation Loc,
                                               SILType Ty, const APInt &Value,
                                               SILModule &M) {
#ifndef NDEBUG
  if (auto intTy = Ty.getAs<BuiltinIntegerType>()) {
    assert(intTy->getGreatestWidth() == Value.getBitWidth() &&
           "IntegerLiteralInst APInt value's bit width doesn't match type");
  } else {
    assert(Ty.is<BuiltinIntegerLiteralType>());
    assert(Value.getBitWidth() == Value.getMinSignedBits());
  }
#endif

  void *buf = allocateLiteralInstWithBitSize<IntegerLiteralInst>(M,
                                                          Value.getBitWidth());
  return ::new (buf) IntegerLiteralInst(Loc, Ty, Value);
}

static APInt getAPInt(AnyBuiltinIntegerType *anyIntTy, intmax_t value) {
  // If we're forming a fixed-width type, build using the greatest width.
  if (auto intTy = dyn_cast<BuiltinIntegerType>(anyIntTy))
    return APInt(intTy->getGreatestWidth(), value);

  // Otherwise, build using the size of the type and then truncate to the
  // minimum width necessary.
  APInt result(8 * sizeof(value), value, /*signed*/ true);
  result = result.trunc(result.getMinSignedBits());
  return result;
}

IntegerLiteralInst *IntegerLiteralInst::create(SILDebugLocation Loc,
                                               SILType Ty, intmax_t Value,
                                               SILModule &M) {
  auto intTy = Ty.castTo<AnyBuiltinIntegerType>();
  return create(Loc, Ty, getAPInt(intTy, Value), M);
}

static SILType getGreatestIntegerType(Type type, SILModule &M) {
  if (auto intTy = type->getAs<BuiltinIntegerType>()) {
    return SILType::getBuiltinIntegerType(intTy->getGreatestWidth(),
                                          M.getASTContext());
  } else {
    assert(type->is<BuiltinIntegerLiteralType>());
    return SILType::getBuiltinIntegerLiteralType(M.getASTContext());
  }
}

IntegerLiteralInst *IntegerLiteralInst::create(IntegerLiteralExpr *E,
                                               SILDebugLocation Loc,
                                               SILModule &M) {
  return create(Loc, getGreatestIntegerType(E->getType(), M), E->getValue(), M);
}

/// getValue - Return the APInt for the underlying integer literal.
APInt IntegerLiteralInst::getValue() const {
  auto numBits = SILInstruction::Bits.IntegerLiteralInst.numBits;
  return APInt(numBits, {getTrailingObjects<llvm::APInt::WordType>(),
                         getWordsForBitWidth(numBits)});
}

FloatLiteralInst::FloatLiteralInst(SILDebugLocation Loc, SILType Ty,
                                   const APInt &Bits)
    : InstructionBase(Loc, Ty) {
  SILInstruction::Bits.FloatLiteralInst.numBits = Bits.getBitWidth();
  std::uninitialized_copy_n(Bits.getRawData(), Bits.getNumWords(),
                            getTrailingObjects<llvm::APInt::WordType>());
}

FloatLiteralInst *FloatLiteralInst::create(SILDebugLocation Loc, SILType Ty,
                                           const APFloat &Value,
                                           SILModule &M) {
  auto floatTy = Ty.castTo<BuiltinFloatType>();
  assert(&floatTy->getAPFloatSemantics() == &Value.getSemantics() &&
         "FloatLiteralInst value's APFloat semantics do not match type");
  (void)floatTy;

  APInt Bits = Value.bitcastToAPInt();

  void *buf = allocateLiteralInstWithBitSize<FloatLiteralInst>(M,
                                                            Bits.getBitWidth());
  return ::new (buf) FloatLiteralInst(Loc, Ty, Bits);
}

FloatLiteralInst *FloatLiteralInst::create(FloatLiteralExpr *E,
                                           SILDebugLocation Loc,
                                           SILModule &M) {
  return create(Loc,
                // Builtin floating-point types are always valid SIL types.
                SILType::getBuiltinFloatType(
                    E->getType()->castTo<BuiltinFloatType>()->getFPKind(),
                    M.getASTContext()),
                E->getValue(), M);
}

APInt FloatLiteralInst::getBits() const {
  auto numBits = SILInstruction::Bits.FloatLiteralInst.numBits;
  return APInt(numBits, {getTrailingObjects<llvm::APInt::WordType>(),
                         getWordsForBitWidth(numBits)});
}

APFloat FloatLiteralInst::getValue() const {
  return APFloat(getType().castTo<BuiltinFloatType>()->getAPFloatSemantics(),
                 getBits());
}

StringLiteralInst::StringLiteralInst(SILDebugLocation Loc, StringRef Text,
                                     Encoding encoding, SILType Ty)
    : InstructionBase(Loc, Ty) {
  SILInstruction::Bits.StringLiteralInst.TheEncoding = unsigned(encoding);
  SILInstruction::Bits.StringLiteralInst.Length = Text.size();
  memcpy(getTrailingObjects<char>(), Text.data(), Text.size());
}

StringLiteralInst *StringLiteralInst::create(SILDebugLocation Loc,
                                             StringRef text, Encoding encoding,
                                             SILModule &M) {
  void *buf
    = allocateLiteralInstWithTextSize<StringLiteralInst>(M, text.size());

  auto Ty = SILType::getRawPointerType(M.getASTContext());
  return ::new (buf) StringLiteralInst(Loc, text, encoding, Ty);
}

uint64_t StringLiteralInst::getCodeUnitCount() {
  auto E = unsigned(Encoding::UTF16);
  if (SILInstruction::Bits.StringLiteralInst.TheEncoding == E)
    return unicode::getUTF16Length(getValue());
  return SILInstruction::Bits.StringLiteralInst.Length;
}

StoreInst::StoreInst(
    SILDebugLocation Loc, SILValue Src, SILValue Dest,
    StoreOwnershipQualifier Qualifier = StoreOwnershipQualifier::Unqualified)
    : InstructionBase(Loc), Operands(this, Src, Dest) {
  SILInstruction::Bits.StoreInst.OwnershipQualifier = unsigned(Qualifier);
}

StoreBorrowInst::StoreBorrowInst(SILDebugLocation DebugLoc, SILValue Src,
                                 SILValue Dest)
    : InstructionBase(DebugLoc, Dest->getType()),
      Operands(this, Src, Dest) {}

StringRef swift::getSILAccessKindName(SILAccessKind kind) {
  switch (kind) {
  case SILAccessKind::Init: return "init";
  case SILAccessKind::Read: return "read";
  case SILAccessKind::Modify: return "modify";
  case SILAccessKind::Deinit: return "deinit";
  }
  llvm_unreachable("bad access kind");
}

StringRef swift::getSILAccessEnforcementName(SILAccessEnforcement enforcement) {
  switch (enforcement) {
  case SILAccessEnforcement::Unknown: return "unknown";
  case SILAccessEnforcement::Static: return "static";
  case SILAccessEnforcement::Dynamic: return "dynamic";
  case SILAccessEnforcement::Unsafe: return "unsafe";
  }
  llvm_unreachable("bad access enforcement");
}

AssignInst::AssignInst(SILDebugLocation Loc, SILValue Src, SILValue Dest)
    : InstructionBase(Loc), Operands(this, Src, Dest) {}

MarkFunctionEscapeInst *
MarkFunctionEscapeInst::create(SILDebugLocation Loc,
                               ArrayRef<SILValue> Elements, SILFunction &F) {
  auto Size = totalSizeToAlloc<swift::Operand>(Elements.size());
  auto Buf = F.getModule().allocateInst(Size, alignof(MarkFunctionEscapeInst));
  return ::new(Buf) MarkFunctionEscapeInst(Loc, Elements);
}

CopyAddrInst::CopyAddrInst(SILDebugLocation Loc, SILValue SrcLValue,
                           SILValue DestLValue, IsTake_t isTakeOfSrc,
                           IsInitialization_t isInitializationOfDest)
    : InstructionBase(Loc), Operands(this, SrcLValue, DestLValue) {
    SILInstruction::Bits.CopyAddrInst.IsTakeOfSrc = bool(isTakeOfSrc);
    SILInstruction::Bits.CopyAddrInst.IsInitializationOfDest =
      bool(isInitializationOfDest);
  }

BindMemoryInst *
BindMemoryInst::create(SILDebugLocation Loc, SILValue Base, SILValue Index,
                       SILType BoundType, SILFunction &F,
                       SILOpenedArchetypesState &OpenedArchetypes) {
  SmallVector<SILValue, 8> TypeDependentOperands;
  collectTypeDependentOperands(TypeDependentOperands, OpenedArchetypes, F,
                               BoundType.getASTType());
  auto Size = totalSizeToAlloc<swift::Operand>(TypeDependentOperands.size() +
                                               NumFixedOpers);
  auto Buffer = F.getModule().allocateInst(Size, alignof(BindMemoryInst));
  return ::new (Buffer) BindMemoryInst(Loc, Base, Index, BoundType,
                                       TypeDependentOperands);
}

UncheckedRefCastAddrInst::UncheckedRefCastAddrInst(SILDebugLocation Loc,
                                                   SILValue src,
                                                   CanType srcType,
                                                   SILValue dest,
                                                   CanType targetType)
    : InstructionBase(Loc),
      Operands(this, src, dest), SourceType(srcType), TargetType(targetType) {}

UnconditionalCheckedCastAddrInst::UnconditionalCheckedCastAddrInst(
    SILDebugLocation Loc, SILValue src, CanType srcType, SILValue dest,
    CanType targetType)
    : InstructionBase(Loc),
      Operands(this, src, dest), SourceType(srcType), TargetType(targetType) {}

StructInst *StructInst::create(SILDebugLocation Loc, SILType Ty,
                               ArrayRef<SILValue> Elements, SILModule &M,
                               bool HasOwnership) {
  auto Size = totalSizeToAlloc<swift::Operand>(Elements.size());
  auto Buffer = M.allocateInst(Size, alignof(StructInst));
  return ::new (Buffer) StructInst(Loc, Ty, Elements, HasOwnership);
}

StructInst::StructInst(SILDebugLocation Loc, SILType Ty,
                       ArrayRef<SILValue> Elems, bool HasOwnership)
    : InstructionBaseWithTrailingOperands(
          Elems, Loc, Ty,
          HasOwnership ? *mergeSILValueOwnership(Elems)
                       : ValueOwnershipKind(ValueOwnershipKind::Any)) {
  assert(!Ty.getStructOrBoundGenericStruct()->hasUnreferenceableStorage());
}

ObjectInst *ObjectInst::create(SILDebugLocation Loc, SILType Ty,
                               ArrayRef<SILValue> Elements,
                               unsigned NumBaseElements, SILModule &M,
                               bool HasOwnership) {
  auto Size = totalSizeToAlloc<swift::Operand>(Elements.size());
  auto Buffer = M.allocateInst(Size, alignof(ObjectInst));
  return ::new (Buffer)
      ObjectInst(Loc, Ty, Elements, NumBaseElements, HasOwnership);
}

TupleInst *TupleInst::create(SILDebugLocation Loc, SILType Ty,
                             ArrayRef<SILValue> Elements, SILModule &M,
                             bool HasOwnership) {
  auto Size = totalSizeToAlloc<swift::Operand>(Elements.size());
  auto Buffer = M.allocateInst(Size, alignof(TupleInst));
  return ::new (Buffer) TupleInst(Loc, Ty, Elements, HasOwnership);
}

bool TupleExtractInst::isTrivialEltOfOneRCIDTuple() const {
  SILModule &Mod = getModule();

  // If we are not trivial, bail.
  if (!getType().isTrivial(Mod))
    return false;

  // If the elt we are extracting is trivial, we cannot have any non trivial
  // fields.
  if (getOperand()->getType().isTrivial(Mod))
    return false;

  // Ok, now we know that our tuple has non-trivial fields. Make sure that our
  // parent tuple has only one non-trivial field.
  bool FoundNonTrivialField = false;
  SILType OpTy = getOperand()->getType();
  unsigned FieldNo = getFieldNo();

  // For each element index of the tuple...
  for (unsigned i = 0, e = getNumTupleElts(); i != e; ++i) {
    // If the element index is the one we are extracting, skip it...
    if (i == FieldNo)
      continue;

    // Otherwise check if we have a non-trivial type. If we don't have one,
    // continue.
    if (OpTy.getTupleElementType(i).isTrivial(Mod))
      continue;

    // Ok, this type is non-trivial. If we have not seen a non-trivial field
    // yet, set the FoundNonTrivialField flag.
    if (!FoundNonTrivialField) {
      FoundNonTrivialField = true;
      continue;
    }

    // If we have seen a field and thus the FoundNonTrivialField flag is set,
    // return false.
    return false;
  }

  // We found only one trivial field.
  assert(FoundNonTrivialField && "Tuple is non-trivial, but does not have a "
                                 "non-trivial element?!");
  return true;
}

bool TupleExtractInst::isEltOnlyNonTrivialElt() const {
  SILModule &Mod = getModule();

  // If the elt we are extracting is trivial, we cannot be a non-trivial
  // field... return false.
  if (getType().isTrivial(Mod))
    return false;

  // Ok, we know that the elt we are extracting is non-trivial. Make sure that
  // we have no other non-trivial elts.
  SILType OpTy = getOperand()->getType();
  unsigned FieldNo = getFieldNo();

  // For each element index of the tuple...
  for (unsigned i = 0, e = getNumTupleElts(); i != e; ++i) {
    // If the element index is the one we are extracting, skip it...
    if (i == FieldNo)
      continue;

    // Otherwise check if we have a non-trivial type. If we don't have one,
    // continue.
    if (OpTy.getTupleElementType(i).isTrivial(Mod))
      continue;

    // If we do have a non-trivial type, return false. We have multiple
    // non-trivial types violating our condition.
    return false;
  }

  // We checked every other elt of the tuple and did not find any
  // non-trivial elt except for ourselves. Return true.
  return true;
}

bool StructExtractInst::isTrivialFieldOfOneRCIDStruct() const {
  SILModule &Mod = getModule();

  // If we are not trivial, bail.
  if (!getType().isTrivial(Mod))
    return false;

  SILType StructTy = getOperand()->getType();

  // If the elt we are extracting is trivial, we cannot have any non trivial
  // fields.
  if (StructTy.isTrivial(Mod))
    return false;

  // Ok, now we know that our tuple has non-trivial fields. Make sure that our
  // parent tuple has only one non-trivial field.
  bool FoundNonTrivialField = false;

  // For each element index of the tuple...
  for (VarDecl *D : getStructDecl()->getStoredProperties()) {
    // If the field is the one we are extracting, skip it...
    if (Field == D)
      continue;

    // Otherwise check if we have a non-trivial type. If we don't have one,
    // continue.
    if (StructTy.getFieldType(D, Mod).isTrivial(Mod))
      continue;

    // Ok, this type is non-trivial. If we have not seen a non-trivial field
    // yet, set the FoundNonTrivialField flag.
    if (!FoundNonTrivialField) {
      FoundNonTrivialField = true;
      continue;
    }

    // If we have seen a field and thus the FoundNonTrivialField flag is set,
    // return false.
    return false;
  }

  // We found only one trivial field.
  assert(FoundNonTrivialField && "Struct is non-trivial, but does not have a "
                                 "non-trivial field?!");
  return true;
}

/// Return true if we are extracting the only non-trivial field of out parent
/// struct. This implies that a ref count operation on the aggregate is
/// equivalent to a ref count operation on this field.
bool StructExtractInst::isFieldOnlyNonTrivialField() const {
  SILModule &Mod = getModule();

  // If the field we are extracting is trivial, we cannot be a non-trivial
  // field... return false.
  if (getType().isTrivial(Mod))
    return false;

  SILType StructTy = getOperand()->getType();

  // Ok, we are visiting a non-trivial field. Then for every stored field...
  for (VarDecl *D : getStructDecl()->getStoredProperties()) {
    // If we are visiting our own field continue.
    if (Field == D)
      continue;

    // Ok, we have a field that is not equal to the field we are
    // extracting. If that field is trivial, we do not care about
    // it... continue.
    if (StructTy.getFieldType(D, Mod).isTrivial(Mod))
      continue;

    // We have found a non trivial member that is not the member we are
    // extracting, fail.
    return false;
  }

  // We checked every other field of the struct and did not find any
  // non-trivial fields except for ourselves. Return true.
  return true;
}

//===----------------------------------------------------------------------===//
// Instructions representing terminators
//===----------------------------------------------------------------------===//


TermInst::SuccessorListTy TermInst::getSuccessors() {
  switch (getKind()) {
#define TERMINATOR(ID, NAME, PARENT, MEMBEHAVIOR, MAYRELEASE) \
  case SILInstructionKind::ID: return cast<ID>(this)->getSuccessors();
#include "swift/SIL/SILNodes.def"
  default: llvm_unreachable("not a terminator");
  }
  llvm_unreachable("bad instruction kind");
}

bool TermInst::isFunctionExiting() const {
  switch (getTermKind()) {
  case TermKind::BranchInst:
  case TermKind::CondBranchInst:
  case TermKind::SwitchValueInst:
  case TermKind::SwitchEnumInst:
  case TermKind::SwitchEnumAddrInst:
  case TermKind::DynamicMethodBranchInst:
  case TermKind::CheckedCastBranchInst:
  case TermKind::CheckedCastValueBranchInst:
  case TermKind::CheckedCastAddrBranchInst:
  case TermKind::UnreachableInst:
  case TermKind::TryApplyInst:
  case TermKind::YieldInst:
    return false;
  case TermKind::ReturnInst:
  case TermKind::ThrowInst:
  case TermKind::UnwindInst:
    return true;
  }

  llvm_unreachable("Unhandled TermKind in switch.");
}

bool TermInst::isProgramTerminating() const {
  switch (getTermKind()) {
  case TermKind::BranchInst:
  case TermKind::CondBranchInst:
  case TermKind::SwitchValueInst:
  case TermKind::SwitchEnumInst:
  case TermKind::SwitchEnumAddrInst:
  case TermKind::DynamicMethodBranchInst:
  case TermKind::CheckedCastBranchInst:
  case TermKind::CheckedCastValueBranchInst:
  case TermKind::CheckedCastAddrBranchInst:
  case TermKind::ReturnInst:
  case TermKind::ThrowInst:
  case TermKind::UnwindInst:
  case TermKind::TryApplyInst:
  case TermKind::YieldInst:
    return false;
  case TermKind::UnreachableInst:
    return true;
  }

  llvm_unreachable("Unhandled TermKind in switch.");
}

TermInst::SuccessorBlockArgumentsListTy
TermInst::getSuccessorBlockArguments() const {
  function_ref<PhiArgumentArrayRef(const SILSuccessor &)> op;
  op = [](const SILSuccessor &succ) -> PhiArgumentArrayRef {
    return succ.getBB()->getPhiArguments();
  };
  return SuccessorBlockArgumentsListTy(getSuccessors(), op);
}

YieldInst *YieldInst::create(SILDebugLocation loc,
                             ArrayRef<SILValue> yieldedValues,
                             SILBasicBlock *normalBB, SILBasicBlock *unwindBB,
                             SILFunction &F) {
  auto Size = totalSizeToAlloc<swift::Operand>(yieldedValues.size());
  void *Buffer = F.getModule().allocateInst(Size, alignof(YieldInst));
  return ::new (Buffer) YieldInst(loc, yieldedValues, normalBB, unwindBB);
}

BranchInst *BranchInst::create(SILDebugLocation Loc, SILBasicBlock *DestBB,
                               SILFunction &F) {
  return create(Loc, DestBB, {}, F);
}

BranchInst *BranchInst::create(SILDebugLocation Loc,
                               SILBasicBlock *DestBB, ArrayRef<SILValue> Args,
                               SILFunction &F) {
  auto Size = totalSizeToAlloc<swift::Operand>(Args.size());
  auto Buffer = F.getModule().allocateInst(Size, alignof(BranchInst));
  return ::new (Buffer) BranchInst(Loc, DestBB, Args);
}

CondBranchInst::CondBranchInst(SILDebugLocation Loc, SILValue Condition,
                               SILBasicBlock *TrueBB, SILBasicBlock *FalseBB,
                               ArrayRef<SILValue> Args, unsigned NumTrue,
                               unsigned NumFalse, ProfileCounter TrueBBCount,
                               ProfileCounter FalseBBCount)
    : InstructionBaseWithTrailingOperands(Condition, Args, Loc),
                                        DestBBs{{this, TrueBB, TrueBBCount},
                                                {this, FalseBB, FalseBBCount}} {
  assert(Args.size() == (NumTrue + NumFalse) && "Invalid number of args");
  SILInstruction::Bits.CondBranchInst.NumTrueArgs = NumTrue;
  assert(SILInstruction::Bits.CondBranchInst.NumTrueArgs == NumTrue &&
         "Truncation");
  assert(TrueBB != FalseBB && "Identical destinations");
}

CondBranchInst *CondBranchInst::create(SILDebugLocation Loc, SILValue Condition,
                                       SILBasicBlock *TrueBB,
                                       SILBasicBlock *FalseBB,
                                       ProfileCounter TrueBBCount,
                                       ProfileCounter FalseBBCount,
                                       SILFunction &F) {
  return create(Loc, Condition, TrueBB, {}, FalseBB, {}, TrueBBCount,
                FalseBBCount, F);
}

CondBranchInst *
CondBranchInst::create(SILDebugLocation Loc, SILValue Condition,
                       SILBasicBlock *TrueBB, ArrayRef<SILValue> TrueArgs,
                       SILBasicBlock *FalseBB, ArrayRef<SILValue> FalseArgs,
                       ProfileCounter TrueBBCount, ProfileCounter FalseBBCount,
                       SILFunction &F) {
  SmallVector<SILValue, 4> Args;
  Args.append(TrueArgs.begin(), TrueArgs.end());
  Args.append(FalseArgs.begin(), FalseArgs.end());

  auto Size = totalSizeToAlloc<swift::Operand>(Args.size() + NumFixedOpers);
  auto Buffer = F.getModule().allocateInst(Size, alignof(CondBranchInst));
  return ::new (Buffer) CondBranchInst(Loc, Condition, TrueBB, FalseBB, Args,
                                       TrueArgs.size(), FalseArgs.size(),
                                       TrueBBCount, FalseBBCount);
}

SILValue CondBranchInst::getArgForDestBB(const SILBasicBlock *DestBB,
                                         const SILArgument *Arg) const {
  return getArgForDestBB(DestBB, Arg->getIndex());
}

SILValue CondBranchInst::getArgForDestBB(const SILBasicBlock *DestBB,
                                         unsigned ArgIndex) const {
  // If TrueBB and FalseBB equal, we cannot find an arg for this DestBB so
  // return an empty SILValue.
  if (getTrueBB() == getFalseBB()) {
    assert(DestBB == getTrueBB() && "DestBB is not a target of this cond_br");
    return SILValue();
  }

  if (DestBB == getTrueBB())
    return getAllOperands()[NumFixedOpers + ArgIndex].get();

  assert(DestBB == getFalseBB()
         && "By process of elimination BB must be false BB");
  return getAllOperands()[NumFixedOpers + getNumTrueArgs() + ArgIndex].get();
}

void CondBranchInst::swapSuccessors() {
  // Swap our destinations.
  SILBasicBlock *First = DestBBs[0].getBB();
  DestBBs[0] = DestBBs[1].getBB();
  DestBBs[1] = First;

  // If we don't have any arguments return.
  if (!getNumTrueArgs() && !getNumFalseArgs())
    return;

  // Otherwise swap our true and false arguments.
  MutableArrayRef<Operand> Ops = getAllOperands();
  llvm::SmallVector<SILValue, 4> TrueOps;
  for (SILValue V : getTrueArgs())
    TrueOps.push_back(V);

  auto FalseArgs = getFalseArgs();
  for (unsigned i = 0, e = getNumFalseArgs(); i < e; ++i) {
    Ops[NumFixedOpers+i].set(FalseArgs[i]);
  }

  for (unsigned i = 0, e = getNumTrueArgs(); i < e; ++i) {
    Ops[NumFixedOpers+i+getNumFalseArgs()].set(TrueOps[i]);
  }

  // Finally swap the number of arguments that we have. The number of false
  // arguments is derived from the number of true arguments, therefore:
  SILInstruction::Bits.CondBranchInst.NumTrueArgs = getNumFalseArgs();
}

SwitchValueInst::SwitchValueInst(SILDebugLocation Loc, SILValue Operand,
                                 SILBasicBlock *DefaultBB,
                                 ArrayRef<SILValue> Cases,
                                 ArrayRef<SILBasicBlock *> BBs)
    : InstructionBaseWithTrailingOperands(Operand, Cases, Loc) {
  SILInstruction::Bits.SwitchValueInst.HasDefault = bool(DefaultBB);
  // Initialize the successor array.
  auto *succs = getSuccessorBuf();
  unsigned OperandBitWidth = 0;

  if (auto OperandTy = Operand->getType().getAs<BuiltinIntegerType>()) {
    OperandBitWidth = OperandTy->getGreatestWidth();
  }

  for (unsigned i = 0, size = Cases.size(); i < size; ++i) {
    // If we have undef, just add the case and continue.
    if (isa<SILUndef>(Cases[i])) {
      ::new (succs + i) SILSuccessor(this, BBs[i]);
      continue;
    }

    if (OperandBitWidth) {
      auto *IL = dyn_cast<IntegerLiteralInst>(Cases[i]);
      assert(IL && "switch_value case value should be of an integer type");
      assert(IL->getValue().getBitWidth() == OperandBitWidth &&
             "switch_value case value is not same bit width as operand");
      (void)IL;
    } else {
      auto *FR = dyn_cast<FunctionRefInst>(Cases[i]);
      if (!FR) {
        if (auto *CF = dyn_cast<ConvertFunctionInst>(Cases[i])) {
          FR = dyn_cast<FunctionRefInst>(CF->getOperand());
        }
      }
      assert(FR && "switch_value case value should be a function reference");
    }
    ::new (succs + i) SILSuccessor(this, BBs[i]);
  }

  if (hasDefault())
    ::new (succs + getNumCases()) SILSuccessor(this, DefaultBB);
}

SwitchValueInst::~SwitchValueInst() {
  // Destroy the successor records to keep the CFG up to date.
  auto *succs = getSuccessorBuf();
  for (unsigned i = 0, end = getNumCases() + hasDefault(); i < end; ++i) {
    succs[i].~SILSuccessor();
  }
}

SwitchValueInst *SwitchValueInst::create(
    SILDebugLocation Loc, SILValue Operand, SILBasicBlock *DefaultBB,
    ArrayRef<std::pair<SILValue, SILBasicBlock *>> CaseBBs, SILFunction &F) {
  // Allocate enough room for the instruction with tail-allocated data for all
  // the case values and the SILSuccessor arrays. There are `CaseBBs.size()`
  // SILValues and `CaseBBs.size() + (DefaultBB ? 1 : 0)` successors.
  SmallVector<SILValue, 8> Cases;
  SmallVector<SILBasicBlock *, 8> BBs;
  unsigned numCases = CaseBBs.size();
  unsigned numSuccessors = numCases + (DefaultBB ? 1 : 0);
  for (auto pair: CaseBBs) {
    Cases.push_back(pair.first);
    BBs.push_back(pair.second);
  }
  auto size = totalSizeToAlloc<swift::Operand, SILSuccessor>(numCases + 1,
                                                             numSuccessors);
  auto buf = F.getModule().allocateInst(size, alignof(SwitchValueInst));
  return ::new (buf) SwitchValueInst(Loc, Operand, DefaultBB, Cases, BBs);
}

SelectValueInst::SelectValueInst(SILDebugLocation DebugLoc, SILValue Operand,
                                 SILType Type, SILValue DefaultResult,
                                 ArrayRef<SILValue> CaseValuesAndResults,
                                 bool HasOwnership)
    : InstructionBaseWithTrailingOperands(
          Operand, CaseValuesAndResults, DebugLoc, Type,
          HasOwnership ? *mergeSILValueOwnership(CaseValuesAndResults)
                       : ValueOwnershipKind(ValueOwnershipKind::Any)) {}

SelectValueInst *
SelectValueInst::create(SILDebugLocation Loc, SILValue Operand, SILType Type,
                        SILValue DefaultResult,
                        ArrayRef<std::pair<SILValue, SILValue>> CaseValues,
                        SILModule &M, bool HasOwnership) {
  // Allocate enough room for the instruction with tail-allocated data for all
  // the case values and the SILSuccessor arrays. There are `CaseBBs.size()`
  // SILValues and `CaseBBs.size() + (DefaultBB ? 1 : 0)` successors.
  SmallVector<SILValue, 8> CaseValuesAndResults;
  for (auto pair : CaseValues) {
    CaseValuesAndResults.push_back(pair.first);
    CaseValuesAndResults.push_back(pair.second);
  }

  if ((bool)DefaultResult)
    CaseValuesAndResults.push_back(DefaultResult);

  auto Size = totalSizeToAlloc<swift::Operand>(CaseValuesAndResults.size() + 1);
  auto Buf = M.allocateInst(Size, alignof(SelectValueInst));
  return ::new (Buf) SelectValueInst(Loc, Operand, Type, DefaultResult,
                                     CaseValuesAndResults, HasOwnership);
}

template <typename SELECT_ENUM_INST>
SELECT_ENUM_INST *SelectEnumInstBase::createSelectEnum(
    SILDebugLocation Loc, SILValue Operand, SILType Ty, SILValue DefaultValue,
    ArrayRef<std::pair<EnumElementDecl *, SILValue>> DeclsAndValues,
    SILModule &Mod, Optional<ArrayRef<ProfileCounter>> CaseCounts,
    ProfileCounter DefaultCount, bool HasOwnership) {
  // Allocate enough room for the instruction with tail-allocated
  // EnumElementDecl and operand arrays. There are `CaseBBs.size()` decls
  // and `CaseBBs.size() + (DefaultBB ? 1 : 0)` values.
  SmallVector<SILValue, 4> CaseValues;
  SmallVector<EnumElementDecl*, 4> CaseDecls;
  for (auto &pair : DeclsAndValues) {
    CaseValues.push_back(pair.second);
    CaseDecls.push_back(pair.first);
  }

  if (DefaultValue)
    CaseValues.push_back(DefaultValue);

  auto Size = SELECT_ENUM_INST::template
    totalSizeToAlloc<swift::Operand, EnumElementDecl*>(CaseValues.size() + 1,
                                                       CaseDecls.size());
  auto Buf = Mod.allocateInst(Size + sizeof(ProfileCounter),
                              alignof(SELECT_ENUM_INST));
  return ::new (Buf)
      SELECT_ENUM_INST(Loc, Operand, Ty, bool(DefaultValue), CaseValues,
                       CaseDecls, CaseCounts, DefaultCount, HasOwnership);
}

SelectEnumInst *SelectEnumInst::create(
    SILDebugLocation Loc, SILValue Operand, SILType Type, SILValue DefaultValue,
    ArrayRef<std::pair<EnumElementDecl *, SILValue>> CaseValues, SILModule &M,
    Optional<ArrayRef<ProfileCounter>> CaseCounts, ProfileCounter DefaultCount,
    bool HasOwnership) {
  return createSelectEnum<SelectEnumInst>(Loc, Operand, Type, DefaultValue,
                                          CaseValues, M, CaseCounts,
                                          DefaultCount, HasOwnership);
}

SelectEnumAddrInst *SelectEnumAddrInst::create(
    SILDebugLocation Loc, SILValue Operand, SILType Type, SILValue DefaultValue,
    ArrayRef<std::pair<EnumElementDecl *, SILValue>> CaseValues, SILModule &M,
    Optional<ArrayRef<ProfileCounter>> CaseCounts,
    ProfileCounter DefaultCount) {
  // We always pass in false since SelectEnumAddrInst doesn't use ownership. We
  // have to pass something in since SelectEnumInst /does/ need to consider
  // ownership and both use the same creation function.
  return createSelectEnum<SelectEnumAddrInst>(
      Loc, Operand, Type, DefaultValue, CaseValues, M, CaseCounts, DefaultCount,
      false /*HasOwnership*/);
}

SwitchEnumInstBase::SwitchEnumInstBase(
    SILInstructionKind Kind, SILDebugLocation Loc, SILValue Operand,
    SILBasicBlock *DefaultBB,
    ArrayRef<std::pair<EnumElementDecl *, SILBasicBlock *>> CaseBBs,
    Optional<ArrayRef<ProfileCounter>> CaseCounts, ProfileCounter DefaultCount)
    : TermInst(Kind, Loc), Operands(this, Operand) {
  SILInstruction::Bits.SwitchEnumInstBase.HasDefault = bool(DefaultBB);
  SILInstruction::Bits.SwitchEnumInstBase.NumCases = CaseBBs.size();
  // Initialize the case and successor arrays.
  auto *cases = getCaseBuf();
  auto *succs = getSuccessorBuf();
  for (unsigned i = 0, size = CaseBBs.size(); i < size; ++i) {
    cases[i] = CaseBBs[i].first;
    if (CaseCounts) {
      ::new (succs + i)
          SILSuccessor(this, CaseBBs[i].second, CaseCounts.getValue()[i]);
    } else {
      ::new (succs + i) SILSuccessor(this, CaseBBs[i].second);
    }
  }

  if (hasDefault()) {
    ::new (succs + getNumCases()) SILSuccessor(this, DefaultBB, DefaultCount);
  }
}

void SwitchEnumInstBase::swapCase(unsigned i, unsigned j) {
  assert(i < getNumCases() && "First index is out of bounds?!");
  assert(j < getNumCases() && "Second index is out of bounds?!");

  auto *succs = getSuccessorBuf();

  // First grab our destination blocks.
  SILBasicBlock *iBlock = succs[i].getBB();
  SILBasicBlock *jBlock = succs[j].getBB();

  // Then destroy the sil successors and reinitialize them with the new things
  // that they are pointing at.
  succs[i].~SILSuccessor();
  ::new (succs + i) SILSuccessor(this, jBlock);
  succs[j].~SILSuccessor();
  ::new (succs + j) SILSuccessor(this, iBlock);

  // Now swap our cases.
  auto *cases = getCaseBuf();
  std::swap(cases[i], cases[j]);
}

namespace {
  template <class Inst> EnumElementDecl *
  getUniqueCaseForDefaultValue(Inst *inst, SILValue enumValue) {
    assert(inst->hasDefault() && "doesn't have a default");
    SILType enumType = enumValue->getType();

    EnumDecl *decl = enumType.getEnumOrBoundGenericEnum();
    assert(decl && "switch_enum operand is not an enum");

    const SILFunction *F = inst->getFunction();
    if (!decl->isEffectivelyExhaustive(F->getModule().getSwiftModule(),
                                       F->getResilienceExpansion())) {
      return nullptr;
    }

    llvm::SmallPtrSet<EnumElementDecl *, 4> unswitchedElts;
    for (auto elt : decl->getAllElements())
      unswitchedElts.insert(elt);

    for (unsigned i = 0, e = inst->getNumCases(); i != e; ++i) {
      auto Entry = inst->getCase(i);
      unswitchedElts.erase(Entry.first);
    }

    if (unswitchedElts.size() == 1)
      return *unswitchedElts.begin();

    return nullptr;
  }
} // end anonymous namespace

NullablePtr<EnumElementDecl> SelectEnumInstBase::getUniqueCaseForDefault() {
  return getUniqueCaseForDefaultValue(this, getEnumOperand());
}

NullablePtr<EnumElementDecl> SelectEnumInstBase::getSingleTrueElement() const {
  auto SEIType = getType().getAs<BuiltinIntegerType>();
  if (!SEIType)
    return nullptr;
  if (SEIType->getWidth() != BuiltinIntegerWidth::fixed(1))
    return nullptr;

  // Try to find a single literal "true" case.
  Optional<EnumElementDecl*> TrueElement;
  for (unsigned i = 0, e = getNumCases(); i < e; ++i) {
    auto casePair = getCase(i);
    if (auto intLit = dyn_cast<IntegerLiteralInst>(casePair.second)) {
      if (intLit->getValue() == APInt(1, 1)) {
        if (!TrueElement)
          TrueElement = casePair.first;
        else
          // Use Optional(nullptr) to represent more than one.
          TrueElement = Optional<EnumElementDecl*>(nullptr);
      }
    }
  }

  if (!TrueElement || !*TrueElement)
    return nullptr;
  return *TrueElement;
}

SwitchEnumInstBase::~SwitchEnumInstBase() {
  // Destroy the successor records to keep the CFG up to date.
  auto *succs = getSuccessorBuf();
  for (unsigned i = 0, end = getNumCases() + hasDefault(); i < end; ++i) {
    succs[i].~SILSuccessor();
  }
}

template <typename SWITCH_ENUM_INST>
SWITCH_ENUM_INST *SwitchEnumInstBase::createSwitchEnum(
    SILDebugLocation Loc, SILValue Operand, SILBasicBlock *DefaultBB,
    ArrayRef<std::pair<EnumElementDecl *, SILBasicBlock *>> CaseBBs,
    SILFunction &F, Optional<ArrayRef<ProfileCounter>> CaseCounts,
    ProfileCounter DefaultCount) {
  // Allocate enough room for the instruction with tail-allocated
  // EnumElementDecl and SILSuccessor arrays. There are `CaseBBs.size()` decls
  // and `CaseBBs.size() + (DefaultBB ? 1 : 0)` successors.
  unsigned numCases = CaseBBs.size();
  unsigned numSuccessors = numCases + (DefaultBB ? 1 : 0);

  void *buf = F.getModule().allocateInst(
      sizeof(SWITCH_ENUM_INST) + sizeof(EnumElementDecl *) * numCases +
          sizeof(SILSuccessor) * numSuccessors,
      alignof(SWITCH_ENUM_INST));
  return ::new (buf) SWITCH_ENUM_INST(Loc, Operand, DefaultBB, CaseBBs,
                                      CaseCounts, DefaultCount);
}

NullablePtr<EnumElementDecl> SwitchEnumInstBase::getUniqueCaseForDefault() {
  return getUniqueCaseForDefaultValue(this, getOperand());
}

NullablePtr<EnumElementDecl>
SwitchEnumInstBase::getUniqueCaseForDestination(SILBasicBlock *BB) {
  SILValue value = getOperand();
  SILType enumType = value->getType();
  EnumDecl *decl = enumType.getEnumOrBoundGenericEnum();
  assert(decl && "switch_enum operand is not an enum");
  (void)decl;

  EnumElementDecl *D = nullptr;
  for (unsigned i = 0, e = getNumCases(); i != e; ++i) {
    auto Entry = getCase(i);
    if (Entry.second == BB) {
      if (D != nullptr)
        return nullptr;
      D = Entry.first;
    }
  }
  if (!D && hasDefault() && getDefaultBB() == BB) {
    return getUniqueCaseForDefault();
  }
  return D;
}

SwitchEnumInst *SwitchEnumInst::create(
    SILDebugLocation Loc, SILValue Operand, SILBasicBlock *DefaultBB,
    ArrayRef<std::pair<EnumElementDecl *, SILBasicBlock *>> CaseBBs,
    SILFunction &F, Optional<ArrayRef<ProfileCounter>> CaseCounts,
    ProfileCounter DefaultCount) {
  return createSwitchEnum<SwitchEnumInst>(Loc, Operand, DefaultBB, CaseBBs, F,
                                          CaseCounts, DefaultCount);
}

SwitchEnumAddrInst *SwitchEnumAddrInst::create(
    SILDebugLocation Loc, SILValue Operand, SILBasicBlock *DefaultBB,
    ArrayRef<std::pair<EnumElementDecl *, SILBasicBlock *>> CaseBBs,
    SILFunction &F, Optional<ArrayRef<ProfileCounter>> CaseCounts,
    ProfileCounter DefaultCount) {
  return createSwitchEnum<SwitchEnumAddrInst>(Loc, Operand, DefaultBB, CaseBBs,
                                              F, CaseCounts, DefaultCount);
}

DynamicMethodBranchInst::DynamicMethodBranchInst(SILDebugLocation Loc,
                                                 SILValue Operand,
                                                 SILDeclRef Member,
                                                 SILBasicBlock *HasMethodBB,
                                                 SILBasicBlock *NoMethodBB)
  : InstructionBase(Loc),
    Member(Member),
    DestBBs{{this, HasMethodBB}, {this, NoMethodBB}},
    Operands(this, Operand)
{
}

DynamicMethodBranchInst *
DynamicMethodBranchInst::create(SILDebugLocation Loc, SILValue Operand,
                                SILDeclRef Member, SILBasicBlock *HasMethodBB,
                                SILBasicBlock *NoMethodBB, SILFunction &F) {
  void *Buffer = F.getModule().allocateInst(sizeof(DynamicMethodBranchInst),
                                            alignof(DynamicMethodBranchInst));
  return ::new (Buffer)
      DynamicMethodBranchInst(Loc, Operand, Member, HasMethodBB, NoMethodBB);
}

WitnessMethodInst *
WitnessMethodInst::create(SILDebugLocation Loc, CanType LookupType,
                          ProtocolConformanceRef Conformance, SILDeclRef Member,
                          SILType Ty, SILFunction *F,
                          SILOpenedArchetypesState &OpenedArchetypes) {
  assert(cast<ProtocolDecl>(Member.getDecl()->getDeclContext())
         == Conformance.getRequirement());

  SILModule &Mod = F->getModule();
  SmallVector<SILValue, 8> TypeDependentOperands;
  collectTypeDependentOperands(TypeDependentOperands, OpenedArchetypes, *F,
                               LookupType);
  auto Size = totalSizeToAlloc<swift::Operand>(TypeDependentOperands.size());
  auto Buffer = Mod.allocateInst(Size, alignof(WitnessMethodInst));

  declareWitnessTable(Mod, Conformance);
  return ::new (Buffer) WitnessMethodInst(Loc, LookupType, Conformance, Member,
                                          Ty, TypeDependentOperands);
}

ObjCMethodInst *
ObjCMethodInst::create(SILDebugLocation DebugLoc, SILValue Operand,
                       SILDeclRef Member, SILType Ty, SILFunction *F,
                       SILOpenedArchetypesState &OpenedArchetypes) {
  SILModule &Mod = F->getModule();
  SmallVector<SILValue, 8> TypeDependentOperands;
  collectTypeDependentOperands(TypeDependentOperands, OpenedArchetypes, *F,
                               Ty.getASTType());

  unsigned size =
      totalSizeToAlloc<swift::Operand>(1 + TypeDependentOperands.size());
  void *Buffer = Mod.allocateInst(size, alignof(ObjCMethodInst));
  return ::new (Buffer) ObjCMethodInst(DebugLoc, Operand,
                                       TypeDependentOperands,
                                       Member, Ty);
}

InitExistentialAddrInst *InitExistentialAddrInst::create(
    SILDebugLocation Loc, SILValue Existential, CanType ConcreteType,
    SILType ConcreteLoweredType, ArrayRef<ProtocolConformanceRef> Conformances,
    SILFunction *F, SILOpenedArchetypesState &OpenedArchetypes) {
  SILModule &Mod = F->getModule();
  SmallVector<SILValue, 8> TypeDependentOperands;
  collectTypeDependentOperands(TypeDependentOperands, OpenedArchetypes, *F,
                               ConcreteType);
  unsigned size =
      totalSizeToAlloc<swift::Operand>(1 + TypeDependentOperands.size());
  void *Buffer = Mod.allocateInst(size,
                                  alignof(InitExistentialAddrInst));
  for (ProtocolConformanceRef C : Conformances)
    declareWitnessTable(Mod, C);
  return ::new (Buffer) InitExistentialAddrInst(Loc, Existential,
                                                TypeDependentOperands,
                                                ConcreteType,
                                                ConcreteLoweredType,
                                                Conformances);
}

InitExistentialValueInst *InitExistentialValueInst::create(
    SILDebugLocation Loc, SILType ExistentialType, CanType ConcreteType,
    SILValue Instance, ArrayRef<ProtocolConformanceRef> Conformances,
    SILFunction *F, SILOpenedArchetypesState &OpenedArchetypes) {
  SILModule &Mod = F->getModule();
  SmallVector<SILValue, 8> TypeDependentOperands;
  collectTypeDependentOperands(TypeDependentOperands, OpenedArchetypes, *F,
                               ConcreteType);
  unsigned size =
      totalSizeToAlloc<swift::Operand>(1 + TypeDependentOperands.size());

  void *Buffer = Mod.allocateInst(size, alignof(InitExistentialRefInst));
  for (ProtocolConformanceRef C : Conformances)
    declareWitnessTable(Mod, C);

  return ::new (Buffer)
      InitExistentialValueInst(Loc, ExistentialType, ConcreteType, Instance,
                                TypeDependentOperands, Conformances);
}

InitExistentialRefInst *
InitExistentialRefInst::create(SILDebugLocation Loc, SILType ExistentialType,
                               CanType ConcreteType, SILValue Instance,
                               ArrayRef<ProtocolConformanceRef> Conformances,
                               SILFunction *F,
                               SILOpenedArchetypesState &OpenedArchetypes) {
  SILModule &Mod = F->getModule();
  SmallVector<SILValue, 8> TypeDependentOperands;
  collectTypeDependentOperands(TypeDependentOperands, OpenedArchetypes, *F,
                               ConcreteType);
  unsigned size =
      totalSizeToAlloc<swift::Operand>(1 + TypeDependentOperands.size());

  void *Buffer = Mod.allocateInst(size,
                                  alignof(InitExistentialRefInst));
  for (ProtocolConformanceRef C : Conformances)
    declareWitnessTable(Mod, C);

  return ::new (Buffer) InitExistentialRefInst(Loc, ExistentialType,
                                               ConcreteType,
                                               Instance,
                                               TypeDependentOperands,
                                               Conformances);
}

InitExistentialMetatypeInst::InitExistentialMetatypeInst(
    SILDebugLocation Loc, SILType existentialMetatypeType, SILValue metatype,
    ArrayRef<SILValue> TypeDependentOperands,
    ArrayRef<ProtocolConformanceRef> conformances)
    : UnaryInstructionWithTypeDependentOperandsBase(Loc, metatype,
                                                    TypeDependentOperands,
                                                    existentialMetatypeType),
      NumConformances(conformances.size()) {
  std::uninitialized_copy(conformances.begin(), conformances.end(),
                          getTrailingObjects<ProtocolConformanceRef>());
}

InitExistentialMetatypeInst *InitExistentialMetatypeInst::create(
    SILDebugLocation Loc, SILType existentialMetatypeType, SILValue metatype,
    ArrayRef<ProtocolConformanceRef> conformances, SILFunction *F,
    SILOpenedArchetypesState &OpenedArchetypes) {
  SILModule &M = F->getModule();
  SmallVector<SILValue, 8> TypeDependentOperands;
  collectTypeDependentOperands(TypeDependentOperands, OpenedArchetypes, *F,
                               existentialMetatypeType.getASTType());

  unsigned size = totalSizeToAlloc<swift::Operand, ProtocolConformanceRef>(
      1 + TypeDependentOperands.size(), conformances.size());

  void *buffer = M.allocateInst(size, alignof(InitExistentialMetatypeInst));
  for (ProtocolConformanceRef conformance : conformances)
    declareWitnessTable(M, conformance);

  return ::new (buffer) InitExistentialMetatypeInst(
      Loc, existentialMetatypeType, metatype,
      TypeDependentOperands, conformances);
}

ArrayRef<ProtocolConformanceRef>
InitExistentialMetatypeInst::getConformances() const {
  return {getTrailingObjects<ProtocolConformanceRef>(), NumConformances};
}

MarkUninitializedBehaviorInst *
MarkUninitializedBehaviorInst::create(SILModule &M,
                                      SILDebugLocation DebugLoc,
                                      SILValue InitStorage,
                                      SubstitutionMap InitStorageSubs,
                                      SILValue Storage,
                                      SILValue Setter,
                                      SubstitutionMap SetterSubs,
                                      SILValue Self,
                                      SILType Ty) {
  auto mem = M.allocateInst(sizeof(MarkUninitializedBehaviorInst),
                            alignof(MarkUninitializedBehaviorInst));
  return ::new (mem) MarkUninitializedBehaviorInst(DebugLoc,
                                                   InitStorage, InitStorageSubs,
                                                   Storage,
                                                   Setter, SetterSubs,
                                                   Self,
                                                   Ty);
}

MarkUninitializedBehaviorInst::MarkUninitializedBehaviorInst(
                                        SILDebugLocation DebugLoc,
                                        SILValue InitStorage,
                                        SubstitutionMap InitStorageSubs,
                                        SILValue Storage,
                                        SILValue Setter,
                                        SubstitutionMap SetterSubs,
                                        SILValue Self,
                                        SILType Ty)
  : InstructionBase(DebugLoc, Ty),
    Operands(this, InitStorage, Storage, Setter, Self),
    InitStorageSubstitutions(InitStorageSubs),
    SetterSubstitutions(SetterSubs)
{
}

OpenedExistentialAccess swift::getOpenedExistentialAccessFor(AccessKind access) {
  switch (access) {
  case AccessKind::Read:
    return OpenedExistentialAccess::Immutable;
  case AccessKind::ReadWrite:
  case AccessKind::Write:
    return OpenedExistentialAccess::Mutable;
  }
  llvm_unreachable("Uncovered covered switch?");
}

OpenExistentialAddrInst::OpenExistentialAddrInst(
    SILDebugLocation DebugLoc, SILValue Operand, SILType SelfTy,
    OpenedExistentialAccess AccessKind)
    : UnaryInstructionBase(DebugLoc, Operand, SelfTy), ForAccess(AccessKind) {}

OpenExistentialRefInst::OpenExistentialRefInst(SILDebugLocation DebugLoc,
                                               SILValue Operand, SILType Ty,
                                               bool HasOwnership)
    : UnaryInstructionBase(DebugLoc, Operand, Ty,
                           HasOwnership
                               ? Operand.getOwnershipKind()
                               : ValueOwnershipKind(ValueOwnershipKind::Any)) {
  assert(Operand->getType().isObject() && "Operand must be an object.");
  assert(Ty.isObject() && "Result type must be an object type.");
}

OpenExistentialMetatypeInst::OpenExistentialMetatypeInst(
    SILDebugLocation DebugLoc, SILValue operand, SILType ty)
    : UnaryInstructionBase(DebugLoc, operand, ty) {
}

OpenExistentialBoxInst::OpenExistentialBoxInst(
    SILDebugLocation DebugLoc, SILValue operand, SILType ty)
    : UnaryInstructionBase(DebugLoc, operand, ty) {
}

OpenExistentialBoxValueInst::OpenExistentialBoxValueInst(
    SILDebugLocation DebugLoc, SILValue operand, SILType ty)
    : UnaryInstructionBase(DebugLoc, operand, ty) {
}

OpenExistentialValueInst::OpenExistentialValueInst(SILDebugLocation DebugLoc,
                                                     SILValue Operand,
                                                     SILType SelfTy)
    : UnaryInstructionBase(DebugLoc, Operand, SelfTy) {}

UncheckedRefCastInst *
UncheckedRefCastInst::create(SILDebugLocation DebugLoc, SILValue Operand,
                             SILType Ty, SILFunction &F,
                             SILOpenedArchetypesState &OpenedArchetypes) {
  SILModule &Mod = F.getModule();
  SmallVector<SILValue, 8> TypeDependentOperands;
  collectTypeDependentOperands(TypeDependentOperands, OpenedArchetypes, F,
                               Ty.getASTType());
  unsigned size =
      totalSizeToAlloc<swift::Operand>(1 + TypeDependentOperands.size());
  void *Buffer = Mod.allocateInst(size, alignof(UncheckedRefCastInst));
  return ::new (Buffer) UncheckedRefCastInst(DebugLoc, Operand,
                                             TypeDependentOperands, Ty);
}

UncheckedAddrCastInst *
UncheckedAddrCastInst::create(SILDebugLocation DebugLoc, SILValue Operand,
                              SILType Ty, SILFunction &F,
                              SILOpenedArchetypesState &OpenedArchetypes) {
  SILModule &Mod = F.getModule();
  SmallVector<SILValue, 8> TypeDependentOperands;
  collectTypeDependentOperands(TypeDependentOperands, OpenedArchetypes, F,
                               Ty.getASTType());
  unsigned size =
      totalSizeToAlloc<swift::Operand>(1 + TypeDependentOperands.size());
  void *Buffer = Mod.allocateInst(size, alignof(UncheckedAddrCastInst));
  return ::new (Buffer) UncheckedAddrCastInst(DebugLoc, Operand,
                                              TypeDependentOperands, Ty);
}

UncheckedTrivialBitCastInst *
UncheckedTrivialBitCastInst::create(SILDebugLocation DebugLoc, SILValue Operand,
                              SILType Ty, SILFunction &F,
                              SILOpenedArchetypesState &OpenedArchetypes) {
  SILModule &Mod = F.getModule();
  SmallVector<SILValue, 8> TypeDependentOperands;
  collectTypeDependentOperands(TypeDependentOperands, OpenedArchetypes, F,
                               Ty.getASTType());
  unsigned size =
      totalSizeToAlloc<swift::Operand>(1 + TypeDependentOperands.size());
  void *Buffer = Mod.allocateInst(size, alignof(UncheckedTrivialBitCastInst));
  return ::new (Buffer) UncheckedTrivialBitCastInst(DebugLoc, Operand,
                                                    TypeDependentOperands,
                                                    Ty);
}

UncheckedBitwiseCastInst *
UncheckedBitwiseCastInst::create(SILDebugLocation DebugLoc, SILValue Operand,
                                 SILType Ty, SILFunction &F,
                                 SILOpenedArchetypesState &OpenedArchetypes) {
  SILModule &Mod = F.getModule();
  SmallVector<SILValue, 8> TypeDependentOperands;
  collectTypeDependentOperands(TypeDependentOperands, OpenedArchetypes, F,
                               Ty.getASTType());
  unsigned size =
      totalSizeToAlloc<swift::Operand>(1 + TypeDependentOperands.size());
  void *Buffer = Mod.allocateInst(size, alignof(UncheckedBitwiseCastInst));
  return ::new (Buffer) UncheckedBitwiseCastInst(DebugLoc, Operand,
                                                 TypeDependentOperands, Ty);
}

UnconditionalCheckedCastInst *UnconditionalCheckedCastInst::create(
    SILDebugLocation DebugLoc, SILValue Operand, SILType DestTy, SILFunction &F,
    SILOpenedArchetypesState &OpenedArchetypes) {
  SILModule &Mod = F.getModule();
  SmallVector<SILValue, 8> TypeDependentOperands;
  collectTypeDependentOperands(TypeDependentOperands, OpenedArchetypes, F,
                               DestTy.getASTType());
  unsigned size =
      totalSizeToAlloc<swift::Operand>(1 + TypeDependentOperands.size());
  void *Buffer = Mod.allocateInst(size, alignof(UnconditionalCheckedCastInst));
  return ::new (Buffer) UnconditionalCheckedCastInst(DebugLoc, Operand,
                                                     TypeDependentOperands, DestTy);
}

UnconditionalCheckedCastValueInst *UnconditionalCheckedCastValueInst::create(
    SILDebugLocation DebugLoc, SILValue Operand, SILType DestTy, SILFunction &F,
    SILOpenedArchetypesState &OpenedArchetypes) {
  SILModule &Mod = F.getModule();
  SmallVector<SILValue, 8> TypeDependentOperands;
  collectTypeDependentOperands(TypeDependentOperands, OpenedArchetypes, F,
                               DestTy.getASTType());
  unsigned size =
      totalSizeToAlloc<swift::Operand>(1 + TypeDependentOperands.size());
  void *Buffer =
      Mod.allocateInst(size, alignof(UnconditionalCheckedCastValueInst));
  return ::new (Buffer) UnconditionalCheckedCastValueInst(
      DebugLoc, Operand, TypeDependentOperands, DestTy);
}

CheckedCastBranchInst *CheckedCastBranchInst::create(
    SILDebugLocation DebugLoc, bool IsExact, SILValue Operand, SILType DestTy,
    SILBasicBlock *SuccessBB, SILBasicBlock *FailureBB, SILFunction &F,
    SILOpenedArchetypesState &OpenedArchetypes, ProfileCounter Target1Count,
    ProfileCounter Target2Count) {
  SILModule &Mod = F.getModule();
  SmallVector<SILValue, 8> TypeDependentOperands;
  collectTypeDependentOperands(TypeDependentOperands, OpenedArchetypes, F,
                               DestTy.getASTType());
  unsigned size =
      totalSizeToAlloc<swift::Operand>(1 + TypeDependentOperands.size());
  void *Buffer = Mod.allocateInst(size, alignof(CheckedCastBranchInst));
  return ::new (Buffer) CheckedCastBranchInst(
      DebugLoc, IsExact, Operand, TypeDependentOperands, DestTy, SuccessBB,
      FailureBB, Target1Count, Target2Count);
}

CheckedCastValueBranchInst *
CheckedCastValueBranchInst::create(SILDebugLocation DebugLoc, SILValue Operand,
                                   SILType DestTy, SILBasicBlock *SuccessBB,
                                   SILBasicBlock *FailureBB, SILFunction &F,
                                   SILOpenedArchetypesState &OpenedArchetypes) {
  SILModule &Mod = F.getModule();
  SmallVector<SILValue, 8> TypeDependentOperands;
  collectTypeDependentOperands(TypeDependentOperands, OpenedArchetypes, F,
                               DestTy.getASTType());
  unsigned size =
      totalSizeToAlloc<swift::Operand>(1 + TypeDependentOperands.size());
  void *Buffer = Mod.allocateInst(size, alignof(CheckedCastValueBranchInst));
  return ::new (Buffer) CheckedCastValueBranchInst(
      DebugLoc, Operand, TypeDependentOperands, DestTy, SuccessBB, FailureBB);
}

MetatypeInst *MetatypeInst::create(SILDebugLocation Loc, SILType Ty,
                                   SILFunction *F,
                                   SILOpenedArchetypesState &OpenedArchetypes) {
  SILModule &Mod = F->getModule();
  SmallVector<SILValue, 8> TypeDependentOperands;
  collectTypeDependentOperands(TypeDependentOperands, OpenedArchetypes, *F,
                               Ty.castTo<MetatypeType>().getInstanceType());
  auto Size = totalSizeToAlloc<swift::Operand>(TypeDependentOperands.size());
  auto Buffer = Mod.allocateInst(Size, alignof(MetatypeInst));
  return ::new (Buffer) MetatypeInst(Loc, Ty, TypeDependentOperands);
}

UpcastInst *UpcastInst::create(SILDebugLocation DebugLoc, SILValue Operand,
                               SILType Ty, SILFunction &F,
                               SILOpenedArchetypesState &OpenedArchetypes) {
  SILModule &Mod = F.getModule();
  SmallVector<SILValue, 8> TypeDependentOperands;
  collectTypeDependentOperands(TypeDependentOperands, OpenedArchetypes, F,
                               Ty.getASTType());
  unsigned size =
    totalSizeToAlloc<swift::Operand>(1 + TypeDependentOperands.size());
  void *Buffer = Mod.allocateInst(size, alignof(UpcastInst));
  return ::new (Buffer) UpcastInst(DebugLoc, Operand,
                                   TypeDependentOperands, Ty);
}

ThinToThickFunctionInst *
ThinToThickFunctionInst::create(SILDebugLocation DebugLoc, SILValue Operand,
                                SILType Ty, SILFunction &F,
                                SILOpenedArchetypesState &OpenedArchetypes) {
  SILModule &Mod = F.getModule();
  SmallVector<SILValue, 8> TypeDependentOperands;
  collectTypeDependentOperands(TypeDependentOperands, OpenedArchetypes, F,
                               Ty.getASTType());
  unsigned size =
    totalSizeToAlloc<swift::Operand>(1 + TypeDependentOperands.size());
  void *Buffer = Mod.allocateInst(size, alignof(ThinToThickFunctionInst));
  return ::new (Buffer) ThinToThickFunctionInst(DebugLoc, Operand,
                                                TypeDependentOperands, Ty);
}

PointerToThinFunctionInst *
PointerToThinFunctionInst::create(SILDebugLocation DebugLoc, SILValue Operand,
                                  SILType Ty, SILFunction &F,
                                  SILOpenedArchetypesState &OpenedArchetypes) {
  SILModule &Mod = F.getModule();
  SmallVector<SILValue, 8> TypeDependentOperands;
  collectTypeDependentOperands(TypeDependentOperands, OpenedArchetypes, F,
                               Ty.getASTType());
  unsigned size =
    totalSizeToAlloc<swift::Operand>(1 + TypeDependentOperands.size());
  void *Buffer = Mod.allocateInst(size, alignof(PointerToThinFunctionInst));
  return ::new (Buffer) PointerToThinFunctionInst(DebugLoc, Operand,
                                                  TypeDependentOperands, Ty);
}

ConvertFunctionInst *ConvertFunctionInst::create(
    SILDebugLocation DebugLoc, SILValue Operand, SILType Ty, SILFunction &F,
    SILOpenedArchetypesState &OpenedArchetypes, bool WithoutActuallyEscaping) {
  SILModule &Mod = F.getModule();
  SmallVector<SILValue, 8> TypeDependentOperands;
  collectTypeDependentOperands(TypeDependentOperands, OpenedArchetypes, F,
                               Ty.getASTType());
  unsigned size =
    totalSizeToAlloc<swift::Operand>(1 + TypeDependentOperands.size());
  void *Buffer = Mod.allocateInst(size, alignof(ConvertFunctionInst));
  auto *CFI = ::new (Buffer) ConvertFunctionInst(
      DebugLoc, Operand, TypeDependentOperands, Ty, WithoutActuallyEscaping);
  // If we do not have lowered SIL, make sure that are not performing
  // ABI-incompatible conversions.
  //
  // *NOTE* We purposely do not use an early return here to ensure that in
  // builds without assertions this whole if statement is optimized out.
  if (F.getModule().getStage() != SILStage::Lowered) {
    // Make sure we are not performing ABI-incompatible conversions.
    CanSILFunctionType opTI =
        CFI->getOperand()->getType().castTo<SILFunctionType>();
    (void)opTI;
    CanSILFunctionType resTI = CFI->getType().castTo<SILFunctionType>();
    (void)resTI;
    assert(opTI->isABICompatibleWith(resTI).isCompatible() &&
           "Can not convert in between ABI incompatible function types");
  }
  return CFI;
}

ConvertEscapeToNoEscapeInst *ConvertEscapeToNoEscapeInst::create(
    SILDebugLocation DebugLoc, SILValue Operand, SILType Ty, SILFunction &F,
    SILOpenedArchetypesState &OpenedArchetypes, bool isEscapedByUser,
    bool isLifetimeGuaranteed) {
  SILModule &Mod = F.getModule();
  SmallVector<SILValue, 8> TypeDependentOperands;
  collectTypeDependentOperands(TypeDependentOperands, OpenedArchetypes, F,
                               Ty.getASTType());
  unsigned size =
    totalSizeToAlloc<swift::Operand>(1 + TypeDependentOperands.size());
  void *Buffer = Mod.allocateInst(size, alignof(ConvertEscapeToNoEscapeInst));
  auto *CFI = ::new (Buffer)
      ConvertEscapeToNoEscapeInst(DebugLoc, Operand, TypeDependentOperands, Ty,
                                  isEscapedByUser, isLifetimeGuaranteed);
  // If we do not have lowered SIL, make sure that are not performing
  // ABI-incompatible conversions.
  //
  // *NOTE* We purposely do not use an early return here to ensure that in
  // builds without assertions this whole if statement is optimized out.
  if (F.getModule().getStage() != SILStage::Lowered) {
    // Make sure we are not performing ABI-incompatible conversions.
    CanSILFunctionType opTI =
        CFI->getOperand()->getType().castTo<SILFunctionType>();
    (void)opTI;
    CanSILFunctionType resTI = CFI->getType().castTo<SILFunctionType>();
    (void)resTI;
    assert(
        opTI->isABICompatibleWith(resTI).isCompatibleUpToNoEscapeConversion() &&
        "Can not convert in between ABI incompatible function types");
  }
  return CFI;
}

bool KeyPathPatternComponent::isComputedSettablePropertyMutating() const {
  switch (getKind()) {
  case Kind::StoredProperty:
  case Kind::GettableProperty:
  case Kind::OptionalChain:
  case Kind::OptionalWrap:
  case Kind::OptionalForce:
    llvm_unreachable("not a settable computed property");
  case Kind::SettableProperty: {
    auto setter = getComputedPropertySetter();
    return setter->getLoweredFunctionType()->getParameters()[1].getConvention()
       == ParameterConvention::Indirect_Inout;
  }
  }
  llvm_unreachable("unhandled kind");
}

static void
forEachRefcountableReference(const KeyPathPatternComponent &component,
                         llvm::function_ref<void (SILFunction*)> forFunction) {
  switch (component.getKind()) {
  case KeyPathPatternComponent::Kind::StoredProperty:
  case KeyPathPatternComponent::Kind::OptionalChain:
  case KeyPathPatternComponent::Kind::OptionalWrap:
  case KeyPathPatternComponent::Kind::OptionalForce:
    return;
  case KeyPathPatternComponent::Kind::SettableProperty:
    forFunction(component.getComputedPropertySetter());
    LLVM_FALLTHROUGH;
  case KeyPathPatternComponent::Kind::GettableProperty:
    forFunction(component.getComputedPropertyGetter());
    
    switch (component.getComputedPropertyId().getKind()) {
    case KeyPathPatternComponent::ComputedPropertyId::DeclRef:
      // Mark the vtable entry as used somehow?
      break;
    case KeyPathPatternComponent::ComputedPropertyId::Function:
      forFunction(component.getComputedPropertyId().getFunction());
      break;
    case KeyPathPatternComponent::ComputedPropertyId::Property:
      break;
    }
    
    if (auto equals = component.getSubscriptIndexEquals())
      forFunction(equals);
    if (auto hash = component.getSubscriptIndexHash())
      forFunction(hash);
    return;
  }
}

void KeyPathPatternComponent::incrementRefCounts() const {
  forEachRefcountableReference(*this,
    [&](SILFunction *f) { f->incrementRefCount(); });
}
void KeyPathPatternComponent::decrementRefCounts() const {
  forEachRefcountableReference(*this,
                               [&](SILFunction *f) { f->decrementRefCount(); });
}

KeyPathPattern *
KeyPathPattern::get(SILModule &M, CanGenericSignature signature,
                    CanType rootType, CanType valueType,
                    ArrayRef<KeyPathPatternComponent> components,
                    StringRef objcString) {
  llvm::FoldingSetNodeID id;
  Profile(id, signature, rootType, valueType, components, objcString);
  
  void *insertPos;
  auto existing = M.KeyPathPatterns.FindNodeOrInsertPos(id, insertPos);
  if (existing)
    return existing;
  
  // Determine the number of operands.
  int maxOperandNo = -1;
  for (auto component : components) {
    switch (component.getKind()) {
    case KeyPathPatternComponent::Kind::StoredProperty:
    case KeyPathPatternComponent::Kind::OptionalChain:
    case KeyPathPatternComponent::Kind::OptionalWrap:
    case KeyPathPatternComponent::Kind::OptionalForce:
      break;
    
    case KeyPathPatternComponent::Kind::GettableProperty:
    case KeyPathPatternComponent::Kind::SettableProperty:
      for (auto &index : component.getSubscriptIndices()) {
        maxOperandNo = std::max(maxOperandNo, (int)index.Operand);
      }
    }
  }
  
  auto newPattern = KeyPathPattern::create(M, signature, rootType, valueType,
                                           components, objcString,
                                           maxOperandNo + 1);
  M.KeyPathPatterns.InsertNode(newPattern, insertPos);
  return newPattern;
}

KeyPathPattern *
KeyPathPattern::create(SILModule &M, CanGenericSignature signature,
                       CanType rootType, CanType valueType,
                       ArrayRef<KeyPathPatternComponent> components,
                       StringRef objcString,
                       unsigned numOperands) {
  auto totalSize = totalSizeToAlloc<KeyPathPatternComponent>(components.size());
  void *mem = M.allocate(totalSize, alignof(KeyPathPatternComponent));
  return ::new (mem) KeyPathPattern(signature, rootType, valueType,
                                    components, objcString, numOperands);
}

KeyPathPattern::KeyPathPattern(CanGenericSignature signature,
                               CanType rootType, CanType valueType,
                               ArrayRef<KeyPathPatternComponent> components,
                               StringRef objcString,
                               unsigned numOperands)
  : NumOperands(numOperands), NumComponents(components.size()),
    Signature(signature), RootType(rootType), ValueType(valueType),
    ObjCString(objcString)
{
  auto *componentsBuf = getTrailingObjects<KeyPathPatternComponent>();
  std::uninitialized_copy(components.begin(), components.end(),
                          componentsBuf);
}

ArrayRef<KeyPathPatternComponent>
KeyPathPattern::getComponents() const {
  return {getTrailingObjects<KeyPathPatternComponent>(), NumComponents};
}

void KeyPathPattern::Profile(llvm::FoldingSetNodeID &ID,
                             CanGenericSignature signature,
                             CanType rootType,
                             CanType valueType,
                             ArrayRef<KeyPathPatternComponent> components,
                             StringRef objcString) {
  ID.AddPointer(signature.getPointer());
  ID.AddPointer(rootType.getPointer());
  ID.AddPointer(valueType.getPointer());
  ID.AddString(objcString);
  
  auto profileIndices = [&](ArrayRef<KeyPathPatternComponent::Index> indices) {
    for (auto &index : indices) {
      ID.AddInteger(index.Operand);
      ID.AddPointer(index.FormalType.getPointer());
      ID.AddPointer(index.LoweredType.getOpaqueValue());
      ID.AddPointer(index.Hashable.getOpaqueValue());
    }
  };
  
  for (auto &component : components) {
    ID.AddInteger((unsigned)component.getKind());
    switch (component.getKind()) {
    case KeyPathPatternComponent::Kind::OptionalForce:
    case KeyPathPatternComponent::Kind::OptionalWrap:
    case KeyPathPatternComponent::Kind::OptionalChain:
      break;
      
    case KeyPathPatternComponent::Kind::StoredProperty:
      ID.AddPointer(component.getStoredPropertyDecl());
      break;
            
    case KeyPathPatternComponent::Kind::SettableProperty:
      ID.AddPointer(component.getComputedPropertySetter());
      LLVM_FALLTHROUGH;
    case KeyPathPatternComponent::Kind::GettableProperty:
      ID.AddPointer(component.getComputedPropertyGetter());
      auto id = component.getComputedPropertyId();
      ID.AddInteger(id.getKind());
      switch (id.getKind()) {
      case KeyPathPatternComponent::ComputedPropertyId::DeclRef: {
        auto declRef = id.getDeclRef();
        ID.AddPointer(declRef.loc.getOpaqueValue());
        ID.AddInteger((unsigned)declRef.kind);
        ID.AddInteger(declRef.isCurried);
        ID.AddBoolean(declRef.isCurried);
        ID.AddBoolean(declRef.isForeign);
        ID.AddBoolean(declRef.isDirectReference);
        ID.AddBoolean(declRef.defaultArgIndex);
        break;
      }
      case KeyPathPatternComponent::ComputedPropertyId::Function: {
        ID.AddPointer(id.getFunction());
        break;
      }
      case KeyPathPatternComponent::ComputedPropertyId::Property: {
        ID.AddPointer(id.getProperty());
        break;
      }
      }
      profileIndices(component.getSubscriptIndices());
      ID.AddPointer(component.getExternalDecl());
      component.getExternalSubstitutions().profile(ID);
      break;
    }
  }
}

KeyPathInst *
KeyPathInst::create(SILDebugLocation Loc,
                    KeyPathPattern *Pattern,
                    SubstitutionMap Subs,
                    ArrayRef<SILValue> Args,
                    SILType Ty,
                    SILFunction &F) {
  assert(Args.size() == Pattern->getNumOperands()
         && "number of key path args doesn't match pattern");

  auto totalSize = totalSizeToAlloc<Operand>(Args.size());
  void *mem = F.getModule().allocateInst(totalSize, alignof(KeyPathInst));
  return ::new (mem) KeyPathInst(Loc, Pattern, Subs, Args, Ty);
}

KeyPathInst::KeyPathInst(SILDebugLocation Loc,
                         KeyPathPattern *Pattern,
                         SubstitutionMap Subs,
                         ArrayRef<SILValue> Args,
                         SILType Ty)
  : InstructionBase(Loc, Ty),
    Pattern(Pattern),
    NumOperands(Pattern->getNumOperands()),
    Substitutions(Subs)
{
  auto *operandsBuf = getTrailingObjects<Operand>();
  for (unsigned i = 0; i < Args.size(); ++i) {
    ::new ((void*)&operandsBuf[i]) Operand(this, Args[i]);
  }
  
  // Increment the use of any functions referenced from the keypath pattern.
  for (auto component : Pattern->getComponents()) {
    component.incrementRefCounts();
  }
}

MutableArrayRef<Operand>
KeyPathInst::getAllOperands() {
  return {getTrailingObjects<Operand>(), NumOperands};
}

KeyPathInst::~KeyPathInst() {
  if (!Pattern)
    return;

  // Decrement the use of any functions referenced from the keypath pattern.
  for (auto component : Pattern->getComponents()) {
    component.decrementRefCounts();
  }
  // Destroy operands.
  for (auto &operand : getAllOperands())
    operand.~Operand();
}

KeyPathPattern *KeyPathInst::getPattern() const {
  assert(Pattern && "pattern was reset!");
  return Pattern;
}

void KeyPathInst::dropReferencedPattern() {
  for (auto component : Pattern->getComponents()) {
    component.decrementRefCounts();
  }
  Pattern = nullptr;
}

GenericSpecializationInformation::GenericSpecializationInformation(
    SILFunction *Caller, SILFunction *Parent, SubstitutionMap Subs)
    : Caller(Caller), Parent(Parent), Subs(Subs) {}

const GenericSpecializationInformation *
GenericSpecializationInformation::create(SILFunction *Caller,
                                         SILFunction *Parent,
                                         SubstitutionMap Subs) {
  auto &M = Parent->getModule();
  void *Buf = M.allocate(sizeof(GenericSpecializationInformation),
                           alignof(GenericSpecializationInformation));
  return new (Buf) GenericSpecializationInformation(Caller, Parent, Subs);
}

const GenericSpecializationInformation *
GenericSpecializationInformation::create(SILInstruction *Inst, SILBuilder &B) {
  auto Apply = ApplySite::isa(Inst);
  // Preserve history only for apply instructions for now.
  // NOTE: We may want to preserve history for all instructions in the future,
  // because it may allow us to track their origins.
  assert(Apply);
  auto *F = Inst->getFunction();
  auto &BuilderF = B.getFunction();

  // If cloning inside the same function, don't change the specialization info.
  if (F == &BuilderF) {
    return Apply.getSpecializationInfo();
  }

  // The following lines are used in case of inlining.

  // If a call-site has a history already, simply preserve it.
  if (Apply.getSpecializationInfo())
    return Apply.getSpecializationInfo();

  // If a call-site has no history, use the history of a containing function.
  if (F->isSpecialization())
    return F->getSpecializationInfo();

  return nullptr;
}

static void computeAggregateFirstLevelSubtypeInfo(
    SILModule &M, SILValue Operand, llvm::SmallVectorImpl<SILType> &Types,
    llvm::SmallVectorImpl<ValueOwnershipKind> &OwnershipKinds) {
  SILType OpType = Operand->getType();

  // TODO: Create an iterator for accessing first level projections to eliminate
  // this SmallVector.
  llvm::SmallVector<Projection, 8> Projections;
  Projection::getFirstLevelProjections(OpType, M, Projections);

  auto OpOwnershipKind = Operand.getOwnershipKind();
  for (auto &P : Projections) {
    SILType ProjType = P.getType(OpType, M);
    Types.emplace_back(ProjType);
    OwnershipKinds.emplace_back(
        OpOwnershipKind.getProjectedOwnershipKind(M, ProjType));
  }
}

DestructureStructInst *DestructureStructInst::create(SILModule &M,
                                                     SILDebugLocation Loc,
                                                     SILValue Operand) {
  assert(Operand->getType().getStructOrBoundGenericStruct() &&
         "Expected a struct typed operand?!");

  llvm::SmallVector<SILType, 8> Types;
  llvm::SmallVector<ValueOwnershipKind, 8> OwnershipKinds;
  computeAggregateFirstLevelSubtypeInfo(M, Operand, Types, OwnershipKinds);
  assert(Types.size() == OwnershipKinds.size() &&
         "Expected same number of Types and OwnerKinds");

  unsigned NumElts = Types.size();
  unsigned Size =
      totalSizeToAlloc<MultipleValueInstruction *, DestructureStructResult>(
          1, NumElts);

  void *Buffer = M.allocateInst(Size, alignof(DestructureStructInst));

  return ::new (Buffer)
      DestructureStructInst(M, Loc, Operand, Types, OwnershipKinds);
}

DestructureTupleInst *DestructureTupleInst::create(SILModule &M,
                                                   SILDebugLocation Loc,
                                                   SILValue Operand) {
  assert(Operand->getType().is<TupleType>() &&
         "Expected a tuple typed operand?!");

  llvm::SmallVector<SILType, 8> Types;
  llvm::SmallVector<ValueOwnershipKind, 8> OwnershipKinds;
  computeAggregateFirstLevelSubtypeInfo(M, Operand, Types, OwnershipKinds);
  assert(Types.size() == OwnershipKinds.size() &&
         "Expected same number of Types and OwnerKinds");

  // We add 1 since we store an offset to our
  unsigned NumElts = Types.size();
  unsigned Size =
      totalSizeToAlloc<MultipleValueInstruction *, DestructureTupleResult>(
          1, NumElts);

  void *Buffer = M.allocateInst(Size, alignof(DestructureTupleInst));

  return ::new (Buffer)
      DestructureTupleInst(M, Loc, Operand, Types, OwnershipKinds);
}

// SWIFT_ENABLE_TENSORFLOW
GraphOperationInst::GraphOperationInst(
    SILModule &M, SILDebugLocation loc, Identifier name,
    ArrayRef<SILValue> arguments, ArrayRef<GraphOperationAttribute> attrs,
    bool noClustering, ArrayRef<SILType> resultTypes,
    ArrayRef<ValueOwnershipKind> resultOwnerships)
    : InstructionBase(loc), MultipleValueInstructionTrailingObjects(
                                this, resultTypes, resultOwnerships),
      Name(name), NumOperands(arguments.size()), NoClustering(noClustering) {
  auto allOperands = getAllOperands();
  for (unsigned i : indices(arguments))
    new (&allOperands[i]) Operand(this, arguments[i]);
  auto attrBuf = new GraphOperationAttribute[attrs.size()];
  Attributes = MutableArrayRef<GraphOperationAttribute>(
    static_cast<GraphOperationAttribute *>(attrBuf), attrs.size());
  std::uninitialized_copy(attrs.begin(), attrs.end(), Attributes.data());
}

GraphOperationInst::~GraphOperationInst() {
  for (auto &operand : getAllOperands())
    operand.~Operand();
  delete[] getAttributes().data();
}

GraphOperationInst *
GraphOperationInst::create(SILModule &M, SILDebugLocation loc, Identifier name,
                           ArrayRef<SILValue> arguments,
                           ArrayRef<GraphOperationAttribute> attributes,
                           bool noClustering, ArrayRef<SILType> resultTypes) {
  llvm::SmallVector<ValueOwnershipKind, 4> resultOwnerships;
  for (auto resultType : resultTypes) {
    auto ownership = resultType.isTrivial(M)
      ? ValueOwnershipKind::Trivial : ValueOwnershipKind::Owned;
    resultOwnerships.push_back(ownership);
  }

  unsigned size =
    totalSizeToAlloc<MultipleValueInstruction *, GraphOperationResult, Operand>(
      1, resultTypes.size(), arguments.size());
  void *buffer = M.allocateInst(size, alignof(GraphOperationInst));
  return ::new (buffer)
      GraphOperationInst(M, loc, name, arguments, attributes, noClustering,
                         resultTypes, resultOwnerships);
}

GraphOperationAttribute GraphOperationInst::getAttribute(unsigned i) const {
  return getAttributes()[i];
}


Optional<SymbolicValue> GraphOperationInst::getAttributeNamed(StringRef name) {
  for (auto attr : getAttributes())
    if (attr.name.is(name))
      return attr.value;
  return None;
};<|MERGE_RESOLUTION|>--- conflicted
+++ resolved
@@ -579,7 +579,6 @@
                                      normalBB, errorBB, specializationInfo);
 }
 
-<<<<<<< HEAD
 /// SWIFT_ENABLE_TENSORFLOW
 GradientInst::GradientInst(SILModule &module, SILDebugLocation debugLoc,
                            SILValue original,
@@ -692,15 +691,10 @@
       operands(this, theFunction) {
 }
 
-FunctionRefInst::FunctionRefInst(SILDebugLocation Loc, SILFunction *F)
-    : InstructionBase(Loc, F->getLoweredType()),
-      Function(F) {
-=======
 FunctionRefBaseInst::FunctionRefBaseInst(SILInstructionKind Kind,
                                          SILDebugLocation DebugLoc,
                                          SILFunction *F)
     : LiteralInst(Kind, DebugLoc, F->getLoweredType()), f(F) {
->>>>>>> a820992c
   F->incrementRefCount();
 }
 
