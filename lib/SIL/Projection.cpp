--- conflicted
+++ resolved
@@ -1103,18 +1103,12 @@
 //                               ProjectionTree
 //===----------------------------------------------------------------------===//
 
-<<<<<<< HEAD
-ProjectionTree::
-ProjectionTree(SILModule &Mod, SILType BaseTy) : Mod(Mod) {
-  LLVM_DEBUG(llvm::dbgs() << "Constructing Projection Tree For : " << BaseTy
-=======
 ProjectionTree::ProjectionTree(
     SILModule &Mod, SILType BaseTy,
     llvm::SpecificBumpPtrAllocator<ProjectionTreeNode> &Allocator)
     : Mod(Mod), Allocator(Allocator) {
-  DEBUG(llvm::dbgs() << "Constructing Projection Tree For : " << BaseTy
->>>>>>> 7d26fe03
-                     << "\n");
+  LLVM_DEBUG(llvm::dbgs() << "Constructing Projection Tree For : " << BaseTy
+                          << "\n");
 
   // Create the root node of the tree with our base type.
   createRoot(BaseTy);
