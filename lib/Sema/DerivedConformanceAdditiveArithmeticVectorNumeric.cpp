//===--- DerivedConformanceAdditiveArithmeticVectorNumeric.cpp ------------===//
//
// This source file is part of the Swift.org open source project
//
// Copyright (c) 2014 - 2017 Apple Inc. and the Swift project authors
// Licensed under Apache License v2.0 with Runtime Library Exception
//
// See https://swift.org/LICENSE.txt for license information
// See https://swift.org/CONTRIBUTORS.txt for the list of Swift project authors
//
//===----------------------------------------------------------------------===//
//
// This file implements explicit derivation of the AdditiveArithmetic and
// VectorNumeric protocols for struct types.
//
//===----------------------------------------------------------------------===//

#include "CodeSynthesis.h"
#include "TypeChecker.h"
#include "swift/AST/Decl.h"
#include "swift/AST/Expr.h"
#include "swift/AST/GenericSignature.h"
#include "swift/AST/Module.h"
#include "swift/AST/ParameterList.h"
#include "swift/AST/Pattern.h"
#include "swift/AST/ProtocolConformance.h"
#include "swift/AST/Stmt.h"
#include "swift/AST/Types.h"
#include "DerivedConformances.h"

using namespace swift;

// Represents synthesizable math operators.
enum MathOperator {
  // `+(Self, Self)`, `AdditiveArithmetic` requirement
  Add,
  // `-(Self, Self)`, `AdditiveArithmetic` requirement
  Subtract,
  // `*(Scalar, Self)`, `VectorNumeric` requirement
  ScalarMultiply
};

static StringRef getMathOperatorName(MathOperator op) {
  switch (op) {
  case Add:
    return "+";
  case Subtract:
    return "-";
  case ScalarMultiply:
    return "*";
  }
}

// Return the protocol associated with a math operator.
static ProtocolDecl *getAssociatedProtocol(MathOperator op, ASTContext &C) {
  switch (op) {
  case Add:
  case Subtract:
    return C.getProtocol(KnownProtocolKind::AdditiveArithmetic);
  case ScalarMultiply:
    return C.getProtocol(KnownProtocolKind::VectorNumeric);
  }
}

// Return the protocol requirement with the specified name.
static ValueDecl *getProtocolRequirement(ProtocolDecl *proto, Identifier name) {
  auto lookup = proto->lookupDirect(name);
  lookup.erase(std::remove_if(lookup.begin(), lookup.end(),
                              [](ValueDecl *v) {
                                return !isa<ProtocolDecl>(
                                           v->getDeclContext()) ||
                                       !v->isProtocolRequirement();
                              }),
               lookup.end());
  assert(lookup.size() == 1 && "Ambiguous protocol requirement");
  return lookup.front();
}

// Return the `Scalar` associated type for the given `ValueDecl` if it conforms
// to `VectorNumeric` in the given context. Otherwise, return `nullptr`.
static Type getVectorNumericScalarAssocType(VarDecl *varDecl, DeclContext *DC) {
  auto &C = varDecl->getASTContext();
  auto *vectorNumericProto = C.getProtocol(KnownProtocolKind::VectorNumeric);
  if (!varDecl->hasInterfaceType())
    C.getLazyResolver()->resolveDeclSignature(varDecl);
  if (!varDecl->hasInterfaceType())
    return nullptr;
  auto varType = DC->mapTypeIntoContext(varDecl->getValueInterfaceType());
  auto conf = TypeChecker::conformsToProtocol(varType, vectorNumericProto, DC,
                                              ConformanceCheckFlags::Used);
  if (!conf)
    return nullptr;
  Type scalarType = ProtocolConformanceRef::getTypeWitnessByName(
      varType, *conf, C.Id_Scalar, C.getLazyResolver());
  assert(scalarType && "'Scalar' associated type not found");
  return scalarType;
}

// Return the `Scalar` associated type for the given nominal type in the given
// context, or `nullptr` if `Scalar` cannot be derived.
static Type deriveVectorNumeric_Scalar(NominalTypeDecl *nominal,
                                       DeclContext *DC) {
  auto &C = DC->getASTContext();
  // Nominal type must be a struct. (Zero stored properties is okay.)
  if (!isa<StructDecl>(nominal))
    return nullptr;
  // If all stored properties conform to `VectorNumeric` and have the same
  // `Scalar` associated type, return that `Scalar` associated type.
  // Otherwise, the `Scalar` type cannot be derived.
  Type sameScalarType;
  for (auto member : nominal->getStoredProperties()) {
    if (!member->hasInterfaceType())
      C.getLazyResolver()->resolveDeclSignature(member);
    if (!member->hasInterfaceType())
      return nullptr;
    auto scalarType = getVectorNumericScalarAssocType(member, DC);
    // If stored property does not conform to `VectorNumeric`, return nullptr.
    if (!scalarType)
      return nullptr;
    // If same `Scalar` type has not been set, set it for the first time.
    if (!sameScalarType) {
      sameScalarType = scalarType;
      continue;
    }
    // If stored property `Scalar` types do not match, return nullptr.
    if (!scalarType->isEqual(sameScalarType))
      return nullptr;
  }
  return sameScalarType;
}

// Return true if given nominal type has a `let` stored with an initial value.
static bool hasLetStoredPropertyWithInitialValue(NominalTypeDecl *nominal) {
  return llvm::any_of(nominal->getStoredProperties(), [&](VarDecl *v) {
    return v->isLet() && v->hasInitialValue();
  });
}

bool DerivedConformance::canDeriveAdditiveArithmetic(NominalTypeDecl *nominal,
                                                     DeclContext *DC) {
  // Nominal type must be a struct. (Zero stored properties is okay.)
  auto *structDecl = dyn_cast<StructDecl>(nominal);
  if (!structDecl)
    return false;
  // Must not have any `let` stored properties with an initial value.
  // - This restriction may be lifted later with support for "true" memberwise
  //   initializers that initialize all stored properties, including initial
  //   value information.
  if (hasLetStoredPropertyWithInitialValue(nominal))
    return false;
  // All stored properties must conform to `AdditiveArithmetic`.
  auto &C = nominal->getASTContext();
  auto *addArithProto = C.getProtocol(KnownProtocolKind::AdditiveArithmetic);
  return llvm::all_of(structDecl->getStoredProperties(), [&](VarDecl *v) {
    if (!v->hasInterfaceType())
      C.getLazyResolver()->resolveDeclSignature(v);
    if (!v->hasInterfaceType())
      return false;
    auto varType = DC->mapTypeIntoContext(v->getValueInterfaceType());
    return (bool)TypeChecker::conformsToProtocol(varType, addArithProto, DC,
                                                 ConformanceCheckFlags::Used);
  });
}

bool DerivedConformance::canDeriveVectorNumeric(NominalTypeDecl *nominal,
                                                DeclContext *DC) {
  // Must not have any `let` stored properties with an initial value.
  // - This restriction may be lifted later with support for "true" memberwise
  //   initializers that initialize all stored properties, including initial
  //   value information.
  if (hasLetStoredPropertyWithInitialValue(nominal))
    return false;
  // Must be able to derive `Scalar` associated type.
  return bool(deriveVectorNumeric_Scalar(nominal, DC));
}

// Synthesize body for the given math operator.
static void deriveBodyMathOperator(AbstractFunctionDecl *funcDecl,
                                   MathOperator op) {
  auto *parentDC = funcDecl->getParent();
  auto *nominal = parentDC->getSelfNominalTypeDecl();
  auto &C = nominal->getASTContext();

  // Create memberwise initializer: `Nominal.init(...)`.
  auto *memberwiseInitDecl = nominal->getEffectiveMemberwiseInitializer();
  assert(memberwiseInitDecl && "Memberwise initializer must exist");
  auto *initDRE =
      new (C) DeclRefExpr(memberwiseInitDecl, DeclNameLoc(), /*Implicit*/ true);
  initDRE->setFunctionRefKind(FunctionRefKind::SingleApply);
  auto *nominalTypeExpr = TypeExpr::createForDecl(SourceLoc(), nominal,
                                                  funcDecl, /*Implicit*/ true);
  auto *initExpr = new (C) ConstructorRefCallExpr(initDRE, nominalTypeExpr);

  // Get operator protocol requirement.
  auto *proto = getAssociatedProtocol(op, C);
  auto operatorId = C.getIdentifier(getMathOperatorName(op));
  auto *operatorReq = getProtocolRequirement(proto, operatorId);

  // Create reference to operator parameters: lhs and rhs.
  auto params = funcDecl->getParameters();
  auto *lhsDRE =
      new (C) DeclRefExpr(params->get(0), DeclNameLoc(), /*Implicit*/ true);
  auto *rhsDRE =
      new (C) DeclRefExpr(params->get(1), DeclNameLoc(), /*Implicit*/ true);

  // Create expression combining lhs and rhs members using member operator.
  auto createMemberOpExpr = [&](VarDecl *member) -> Expr * {
    auto module = nominal->getModuleContext();
    auto memberType =
        parentDC->mapTypeIntoContext(member->getValueInterfaceType());
    auto confRef = module->lookupConformance(memberType, proto);
    assert(confRef && "Member does not conform to math protocol");

    // Get member type's math operator, e.g. `Member.+`.
    // Use protocol requirement declaration for the operator by default: this
    // will be dynamically dispatched.
    ValueDecl *memberOpDecl = operatorReq;
    // If conformance reference is concrete, then use concrete witness
    // declaration for the operator.
    if (confRef->isConcrete())
      memberOpDecl = confRef->getConcrete()->getWitnessDecl(
          operatorReq, C.getLazyResolver());
    assert(memberOpDecl && "Member operator declaration must exist");
    auto memberOpDRE =
        new (C) DeclRefExpr(memberOpDecl, DeclNameLoc(), /*Implicit*/ true);
    auto *memberTypeExpr = TypeExpr::createImplicit(memberType, C);
    auto memberOpExpr =
        new (C) DotSyntaxCallExpr(memberOpDRE, SourceLoc(), memberTypeExpr);

    // Create lhs argument.
    // For `AdditiveArithmetic` operators: use `lhs.member`.
    // For `VectorNumeric.*`: use `lhs` directly.
    Expr *lhsArg = nullptr;
    switch (op) {
    case Add:
    case Subtract:
      lhsArg = new (C) MemberRefExpr(lhsDRE, SourceLoc(), member, DeclNameLoc(),
                                     /*Implicit*/ true);
      break;
    case ScalarMultiply:
      lhsArg = lhsDRE;
      break;
    }
    // Create rhs argument: `rhs.member`.
    auto *rhsArg = new (C) MemberRefExpr(rhsDRE, SourceLoc(), member,
                                         DeclNameLoc(), /*Implicit*/ true);
    // Create expression `lhsArg <op> rhsArg`.
    auto *memberOpArgs =
        TupleExpr::create(C, SourceLoc(), {lhsArg, rhsArg}, {}, {}, SourceLoc(),
                          /*HasTrailingClosure*/ false,
                          /*Implicit*/ true);
    auto *memberOpCallExpr =
        new (C) BinaryExpr(memberOpExpr, memberOpArgs, /*Implicit*/ true);
    return memberOpCallExpr;
  };

  // Create array of member operator call expressions.
  llvm::SmallVector<Expr *, 2> memberOpExprs;
  llvm::SmallVector<Identifier, 2> memberNames;
  for (auto member : nominal->getStoredProperties()) {
    memberOpExprs.push_back(createMemberOpExpr(member));
    memberNames.push_back(member->getName());
  }
  // Call memberwise initialier with member operator call expressions.
  auto *callExpr =
      CallExpr::createImplicit(C, initExpr, memberOpExprs, memberNames);
  ASTNode returnStmt = new (C) ReturnStmt(SourceLoc(), callExpr, true);
  funcDecl->setBody(
      BraceStmt::create(C, SourceLoc(), returnStmt, SourceLoc(), true));
}

// Synthesize body for `AdditiveArithmetic.+` operator.
static void deriveBodyAdditiveArithmetic_add(AbstractFunctionDecl *funcDecl, void*) {
  deriveBodyMathOperator(funcDecl, Add);
}

// Synthesize body for `AdditiveArithmetic.-` operator.
static void
deriveBodyAdditiveArithmetic_subtract(AbstractFunctionDecl *funcDecl, void*) {
  deriveBodyMathOperator(funcDecl, Subtract);
}

// Synthesize body for `VectorNumeric.*` operator.
static void
deriveBodyVectorNumeric_scalarMultiply(AbstractFunctionDecl *funcDecl, void*) {
  deriveBodyMathOperator(funcDecl, ScalarMultiply);
}

// Synthesize the function declaration for the given math operator.
static ValueDecl *deriveMathOperator(DerivedConformance &derived,
                                     MathOperator op) {
  auto nominal = derived.Nominal;
  auto parentDC = derived.getConformanceContext();
  auto &C = derived.TC.Context;
  auto selfInterfaceType = parentDC->getDeclaredInterfaceType();

  // Return tuple of the lhs and rhs parameter types for the given math
  // operator.
  auto getParameterTypes = [&](MathOperator op) -> std::pair<Type, Type> {
    switch (op) {
    case Add:
    case Subtract:
      return std::make_pair(selfInterfaceType, selfInterfaceType);
    case ScalarMultiply:
      return std::make_pair(
          deriveVectorNumeric_Scalar(nominal, parentDC)->mapTypeOutOfContext(),
          selfInterfaceType);
    }
  };

  // Create parameter declaration with the given name and type.
  auto createParamDecl = [&](StringRef name, Type type) -> ParamDecl * {
    auto *param = new (C)
        ParamDecl(VarDecl::Specifier::Default, SourceLoc(), SourceLoc(),
                  Identifier(), SourceLoc(), C.getIdentifier(name), parentDC);
    param->setInterfaceType(type);
    return param;
  };

  auto paramTypes = getParameterTypes(op);
  ParameterList *params =
      ParameterList::create(C, {createParamDecl("lhs", paramTypes.first),
                                createParamDecl("rhs", paramTypes.second)});

  Identifier operatorId = C.getIdentifier(getMathOperatorName(op));
  DeclName operatorDeclName(C, operatorId, params);
  auto operatorDecl =
      FuncDecl::create(C, SourceLoc(), StaticSpellingKind::KeywordStatic,
                       SourceLoc(), operatorDeclName, SourceLoc(),
                       /*Throws*/ false, SourceLoc(),
                       /*GenericParams=*/nullptr, params,
                       TypeLoc::withoutLoc(selfInterfaceType), parentDC);
  operatorDecl->setImplicit();
  switch (op) {
  case Add:
    operatorDecl->setBodySynthesizer(deriveBodyAdditiveArithmetic_add);
    break;
  case Subtract:
    operatorDecl->setBodySynthesizer(deriveBodyAdditiveArithmetic_subtract);
    break;
  case ScalarMultiply:
    operatorDecl->setBodySynthesizer(deriveBodyVectorNumeric_scalarMultiply);
    break;
  }
  if (auto env = parentDC->getGenericEnvironmentOfContext())
    operatorDecl->setGenericEnvironment(env);
  operatorDecl->computeType();
  operatorDecl->copyFormalAccessFrom(nominal, /*sourceIsParentContext*/ true);
  operatorDecl->setValidationToChecked();

  derived.addMembersToConformanceContext({operatorDecl});
  C.addSynthesizedDecl(operatorDecl);

  return operatorDecl;
}

// Synthesize body for the `AdditiveArithmetic.zero` computed property getter.
<<<<<<< HEAD
static void deriveBodyAdditiveArithmetic_zero(AbstractFunctionDecl *funcDecl, void*) {
  auto *nominal = funcDecl->getDeclContext()->getSelfNominalTypeDecl();
=======
static void deriveBodyAdditiveArithmetic_zero(AbstractFunctionDecl *funcDecl) {
  auto *parentDC = funcDecl->getParent();
  auto *nominal = parentDC->getSelfNominalTypeDecl();
>>>>>>> bc50eb58
  auto &C = nominal->getASTContext();

  auto *memberwiseInitDecl = nominal->getEffectiveMemberwiseInitializer();
  assert(memberwiseInitDecl && "Memberwise initializer must exist");
  auto *initDRE =
      new (C) DeclRefExpr(memberwiseInitDecl, DeclNameLoc(), /*Implicit*/ true);
  initDRE->setFunctionRefKind(FunctionRefKind::SingleApply);

  auto *nominalTypeExpr = TypeExpr::createForDecl(SourceLoc(), nominal,
                                                  funcDecl, /*Implicit*/ true);
  auto *initExpr = new (C) ConstructorRefCallExpr(initDRE, nominalTypeExpr);

  auto *addArithProto = C.getProtocol(KnownProtocolKind::AdditiveArithmetic);
  auto *zeroReq = getProtocolRequirement(addArithProto, C.Id_zero);

  auto createMemberZeroExpr = [&](VarDecl *member) -> Expr * {
    auto memberType =
        parentDC->mapTypeIntoContext(member->getValueInterfaceType());
    auto *memberTypeExpr = TypeExpr::createImplicit(memberType, C);
    auto module = nominal->getModuleContext();
    auto confRef = module->lookupConformance(memberType, addArithProto);
    assert(confRef && "Member does not conform to 'AdditiveArithmetic'");
    // If conformance reference is not concrete, then concrete witness
    // declaration for `zero` cannot be resolved. Return reference to `zero`
    // protocol requirement: this will be dynamically dispatched.
    if (!confRef->isConcrete()) {
      return new (C) MemberRefExpr(memberTypeExpr, SourceLoc(), zeroReq,
                                   DeclNameLoc(), /*Implicit*/ true);
    }
    // Otherwise, return reference to concrete witness declaration for `zero`.
    auto conf = confRef->getConcrete();
    auto zeroDecl = conf->getWitnessDecl(zeroReq, C.getLazyResolver());
    return new (C) MemberRefExpr(memberTypeExpr, SourceLoc(), zeroDecl,
                                 DeclNameLoc(), /*Implicit*/ true);
  };

  // Create array of `member.zero` expressions.
  llvm::SmallVector<Expr *, 2> memberZeroExprs;
  llvm::SmallVector<Identifier, 2> memberNames;
  for (auto member : nominal->getStoredProperties()) {
    memberZeroExprs.push_back(createMemberZeroExpr(member));
    memberNames.push_back(member->getName());
  }
  // Call memberwise initialier with member zero expressions.
  auto *callExpr =
      CallExpr::createImplicit(C, initExpr, memberZeroExprs, memberNames);
  ASTNode returnStmt = new (C) ReturnStmt(SourceLoc(), callExpr, true);
  funcDecl->setBody(
      BraceStmt::create(C, SourceLoc(), returnStmt, SourceLoc(), true));
}

// Synthesize the static property declaration for `AdditiveArithmetic.zero`.
static ValueDecl *deriveAdditiveArithmetic_zero(DerivedConformance &derived) {
  auto *nominal = derived.Nominal;
  auto *parentDC = derived.getConformanceContext();
  auto &TC = derived.TC;
  auto &C = TC.Context;

  // The implicit memberwise constructor must be explicitly created so that it
  // can called when synthesizing the `zero` property getter. Normally, the
  // memberwise constructor is synthesized during SILGen, which is too late.
  if (!nominal->getEffectiveMemberwiseInitializer()) {
    auto *initDecl = createImplicitConstructor(
        TC, nominal, ImplicitConstructorKind::Memberwise);
    derived.addMembersToConformanceContext(initDecl);
    C.addSynthesizedDecl(initDecl);
  }

  auto returnInterfaceTy = nominal->getDeclaredInterfaceType();
  auto returnTy = parentDC->mapTypeIntoContext(returnInterfaceTy);

  // Create `zero` static property declaration.
  VarDecl *zeroDecl;
  PatternBindingDecl *pbDecl;
  std::tie(zeroDecl, pbDecl) = derived.declareDerivedProperty(
      C.Id_zero, returnInterfaceTy, returnTy, /*isStatic*/ true,
      /*isFinal*/ true);

  // Create `zero` getter.
  auto *getterDecl =
      derived.declareDerivedPropertyGetter(TC, zeroDecl, returnTy);
  getterDecl->setBodySynthesizer(deriveBodyAdditiveArithmetic_zero);
  zeroDecl->setAccessors(StorageImplInfo::getImmutableComputed(), SourceLoc(),
                         {getterDecl}, SourceLoc());
  derived.addMembersToConformanceContext({getterDecl, zeroDecl, pbDecl});

  return zeroDecl;
}

ValueDecl *
DerivedConformance::deriveAdditiveArithmetic(ValueDecl *requirement) {
  if (requirement->getBaseName() == TC.Context.getIdentifier("+")) {
    return deriveMathOperator(*this, Add);
  }
  if (requirement->getBaseName() == TC.Context.getIdentifier("-")) {
    return deriveMathOperator(*this, Subtract);
  }
  if (requirement->getBaseName() == TC.Context.Id_zero) {
    return deriveAdditiveArithmetic_zero(*this);
  }
  TC.diagnose(requirement->getLoc(),
              diag::broken_additive_arithmetic_requirement);
  return nullptr;
}

ValueDecl *DerivedConformance::deriveVectorNumeric(ValueDecl *requirement) {
  if (requirement->getBaseName() == TC.Context.getIdentifier("*")) {
    return deriveMathOperator(*this, ScalarMultiply);
  }
  TC.diagnose(requirement->getLoc(), diag::broken_vector_numeric_requirement);
  return nullptr;
}

Type DerivedConformance::deriveVectorNumeric(AssociatedTypeDecl *requirement) {
  if (requirement->getBaseName() == TC.Context.Id_Scalar) {
    return deriveVectorNumeric_Scalar(Nominal, getConformanceContext());
  }
  TC.diagnose(requirement->getLoc(), diag::broken_vector_numeric_requirement);
  return nullptr;
}<|MERGE_RESOLUTION|>--- conflicted
+++ resolved
@@ -355,14 +355,9 @@
 }
 
 // Synthesize body for the `AdditiveArithmetic.zero` computed property getter.
-<<<<<<< HEAD
 static void deriveBodyAdditiveArithmetic_zero(AbstractFunctionDecl *funcDecl, void*) {
-  auto *nominal = funcDecl->getDeclContext()->getSelfNominalTypeDecl();
-=======
-static void deriveBodyAdditiveArithmetic_zero(AbstractFunctionDecl *funcDecl) {
   auto *parentDC = funcDecl->getParent();
   auto *nominal = parentDC->getSelfNominalTypeDecl();
->>>>>>> bc50eb58
   auto &C = nominal->getASTContext();
 
   auto *memberwiseInitDecl = nominal->getEffectiveMemberwiseInitializer();
