--- conflicted
+++ resolved
@@ -2290,22 +2290,14 @@
     llvm_unreachable("bad constraint kind");
   }
   
-<<<<<<< HEAD
-  if (!type->getAnyOptionalObjectType().isNull() &&
-      protocol->isSpecificProtocol(KnownProtocolKind::Boolean)) {
-    Fixes.push_back({FixKind::OptionalToBoolean,
-      getConstraintLocator(locator)});
-    
-    return SolutionKind::Solved;
-=======
   if (!shouldAttemptFixes())
     return SolutionKind::Error;
 
   // See if there's anything we can do to fix the conformance:
   OptionalTypeKind optionalKind;
   if (auto optionalObjectType = type->getAnyOptionalObjectType(optionalKind)) {
-    if (protocol->isSpecificProtocol(KnownProtocolKind::BooleanType)) {
-      // Optionals don't conform to BooleanType; suggest '!= nil'.
+    if (protocol->isSpecificProtocol(KnownProtocolKind::Boolean)) {
+      // Optionals don't conform to Boolean; suggest '!= nil'.
       if (recordFix(FixKind::OptionalToBoolean, getConstraintLocator(locator)))
         return SolutionKind::Error;
       return SolutionKind::Solved;
@@ -2322,7 +2314,6 @@
       }
       return result;
     }
->>>>>>> b797871e
   }
   
   // There's nothing more we can do; fail.
