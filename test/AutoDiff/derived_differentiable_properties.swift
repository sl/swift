// RUN: %target-swift-frontend -print-ast %s | %FileCheck %s --check-prefix=CHECK-AST
// RUN: %target-swift-frontend -emit-silgen %s | %FileCheck %s --check-prefix=CHECK-SILGEN
// RUN: %target-swift-frontend -emit-sil -verify %s

public struct Foo : Differentiable {
  public var a: Float
}

// CHECK-AST-LABEL: @_fieldwiseDifferentiable public struct Foo : Differentiable {
<<<<<<< HEAD
// CHECK-AST:   @differentiable(wrt: (self))
// CHECK-AST:   @_hasStorage public var a: Float { get set }
// CHECK-AST:   @_fieldwiseDifferentiable struct AllDifferentiableVariables
// CHECK-AST:     typealias AllDifferentiableVariables = Foo.AllDifferentiableVariables
// CHECK-AST:     typealias TangentVector = Foo.AllDifferentiableVariables
// CHECK-AST:     typealias CotangentVector = Foo.AllDifferentiableVariables
// CHECK-AST:   typealias TangentVector = Foo.AllDifferentiableVariables
// CHECK-AST:   typealias CotangentVector = Foo.AllDifferentiableVariables

// CHECK-SILGEN-LABEL: // Foo.a.getter
// CHECK-SILGEN: sil [transparent] [serialized] [differentiable source 0 wrt 0] [ossa] @$s33derived_differentiable_properties3FooV1aSfvg : $@convention(method) (Foo) -> Float
=======
// CHECK-AST:   @differentiable
// CHECK-AST:   public var a: Float
// CHECK-AST:   internal init(a: Float)
// CHECK-AST:   @_fieldwiseDifferentiable public struct AllDifferentiableVariables
// CHECK-AST:     public typealias AllDifferentiableVariables = Foo.AllDifferentiableVariables
// CHECK-AST:     public typealias TangentVector = Foo.AllDifferentiableVariables
// CHECK-AST:     public typealias CotangentVector = Foo.AllDifferentiableVariables
// CHECK-AST:   public typealias TangentVector = Foo.AllDifferentiableVariables
// CHECK-AST:   public typealias CotangentVector = Foo.AllDifferentiableVariables

// CHECK-SILGEN-LABEL: // Foo.a.getter
// CHECK-SILGEN-NEXT: sil [transparent] [serialized] [differentiable source 0 wrt 0] @$s33derived_differentiable_properties3FooV1aSfvg : $@convention(method) (Foo) -> Float
>>>>>>> bc50eb58

struct AdditiveTangentIsSelf : AdditiveArithmetic, Differentiable {
  var a: Float
}
let _: @differentiable (AdditiveTangentIsSelf) -> Float = { x in
  x.a + x.a
}

// CHECK-AST-LABEL: @_fieldwiseDifferentiable internal struct AdditiveTangentIsSelf : AdditiveArithmetic, Differentiable {
// CHECK-AST:         internal var a: Float
// CHECK-AST:         internal init(a: Float)
// CHECK-AST:         internal typealias TangentVector = AdditiveTangentIsSelf
// CHECK-AST:         internal typealias CotangentVector = AdditiveTangentIsSelf
// CHECK-AST:         internal typealias AllDifferentiableVariables = AdditiveTangentIsSelf

struct TestNoDerivative : Differentiable {
  var w: Float
  @noDerivative var technicallyDifferentiable: Float
}

<<<<<<< HEAD
// CHECK-AST-LABEL: @_fieldwiseDifferentiable struct TestNoDerivative : Differentiable {
// CHECK-AST:         @_hasStorage var w: Float { get set }
// CHECK-AST:         @noDerivative @_hasStorage var technicallyDifferentiable: Float { get set }
// CHECK-AST:         @_fieldwiseDifferentiable struct AllDifferentiableVariables : Differentiable, AdditiveArithmetic, VectorNumeric
// CHECK-AST:           typealias AllDifferentiableVariables = TestNoDerivative.AllDifferentiableVariables
// CHECK-AST:           typealias TangentVector = TestNoDerivative.AllDifferentiableVariables
// CHECK-AST:           typealias CotangentVector = TestNoDerivative.AllDifferentiableVariables
// CHECK-AST:         typealias TangentVector = TestNoDerivative.AllDifferentiableVariables
// CHECK-AST:         typealias CotangentVector = TestNoDerivative.AllDifferentiableVariables
=======
// CHECK-AST-LABEL: @_fieldwiseDifferentiable internal struct TestNoDerivative : Differentiable {
// CHECK-AST:         var w: Float
// CHECK-AST:         @noDerivative internal var technicallyDifferentiable: Float
// CHECK-AST:         internal init(w: Float, technicallyDifferentiable: Float)
// CHECK-AST:         @_fieldwiseDifferentiable internal struct AllDifferentiableVariables : Differentiable, AdditiveArithmetic, VectorNumeric
// CHECK-AST:           internal typealias AllDifferentiableVariables = TestNoDerivative.AllDifferentiableVariables
// CHECK-AST:           internal typealias TangentVector = TestNoDerivative.AllDifferentiableVariables
// CHECK-AST:           internal typealias CotangentVector = TestNoDerivative.AllDifferentiableVariables
// CHECK-AST:         internal typealias TangentVector = TestNoDerivative.AllDifferentiableVariables
// CHECK-AST:         internal typealias CotangentVector = TestNoDerivative.AllDifferentiableVariables
>>>>>>> bc50eb58

struct TestKeyPathIterable : Differentiable, KeyPathIterable {
  var w: Float
  @noDerivative var technicallyDifferentiable: Float
}

<<<<<<< HEAD
// CHECK-AST-LABEL: @_fieldwiseDifferentiable struct TestKeyPathIterable : Differentiable, KeyPathIterable {
// CHECK-AST:         @_hasStorage var w: Float { get set }
// CHECK-AST:         @noDerivative @_hasStorage var technicallyDifferentiable: Float { get set }
// CHECK-AST:         @_fieldwiseDifferentiable struct AllDifferentiableVariables : Differentiable, AdditiveArithmetic, KeyPathIterable, VectorNumeric
// CHECK-AST:           typealias AllDifferentiableVariables = TestKeyPathIterable.AllDifferentiableVariables
// CHECK-AST:           typealias TangentVector = TestKeyPathIterable.AllDifferentiableVariables
// CHECK-AST:           typealias CotangentVector = TestKeyPathIterable.AllDifferentiableVariables
// CHECK-AST:         typealias TangentVector = TestKeyPathIterable.AllDifferentiableVariables
// CHECK-AST:         typealias CotangentVector = TestKeyPathIterable.AllDifferentiableVariables
=======
// CHECK-AST-LABEL: @_fieldwiseDifferentiable internal struct TestKeyPathIterable : Differentiable, KeyPathIterable {
// CHECK-AST:         var w: Float
// CHECK-AST:         @noDerivative internal var technicallyDifferentiable: Float
// CHECK-AST:         internal init(w: Float, technicallyDifferentiable: Float)
// CHECK-AST:         @_fieldwiseDifferentiable internal struct AllDifferentiableVariables : Differentiable, AdditiveArithmetic, KeyPathIterable, VectorNumeric
// CHECK-AST:           internal typealias AllDifferentiableVariables = TestKeyPathIterable.AllDifferentiableVariables
// CHECK-AST:           internal typealias TangentVector = TestKeyPathIterable.AllDifferentiableVariables
// CHECK-AST:           internal typealias CotangentVector = TestKeyPathIterable.AllDifferentiableVariables
// CHECK-AST:         internal typealias TangentVector = TestKeyPathIterable.AllDifferentiableVariables
// CHECK-AST:         internal typealias CotangentVector = TestKeyPathIterable.AllDifferentiableVariables

struct GenericCotanMember<T : Differentiable> : Differentiable, AdditiveArithmetic {
  var x: T.CotangentVector
}

// TODO(TF-316): Revisit after `Differentiable` derived conformances behavior is standardized.
// `AllDifferentiableVariables` and `CotangentVector` structs need not both be synthesized.

// CHECK-AST-LABEL: @_fieldwiseDifferentiable internal struct GenericCotanMember<T> : Differentiable, AdditiveArithmetic where T : Differentiable {
// CHECK-AST:         var x: T.CotangentVector
// CHECK-AST:         internal init(x: T.CotangentVector)
// CHECK-AST:         internal typealias TangentVector = GenericCotanMember<T>
// CHECK-AST-LABEL:   @_fieldwiseDifferentiable internal struct AllDifferentiableVariables : Differentiable
// CHECK-AST:           internal typealias TangentVector = GenericCotanMember<T>
// CHECK-AST:           internal typealias CotangentVector = GenericCotanMember<T>.CotangentVector
// CHECK-AST:           internal typealias AllDifferentiableVariables = GenericCotanMember<T>.AllDifferentiableVariables
// CHECK-AST-LABEL:   @_fieldwiseDifferentiable internal struct CotangentVector : Differentiable, AdditiveArithmetic
// CHECK-AST:           internal typealias TangentVector = GenericCotanMember<T>.CotangentVector
// CHECK-AST:           internal typealias CotangentVector = GenericCotanMember<T>
// CHECK-AST:           internal typealias AllDifferentiableVariables = GenericCotanMember<T>.CotangentVector
>>>>>>> bc50eb58
<|MERGE_RESOLUTION|>--- conflicted
+++ resolved
@@ -7,19 +7,6 @@
 }
 
 // CHECK-AST-LABEL: @_fieldwiseDifferentiable public struct Foo : Differentiable {
-<<<<<<< HEAD
-// CHECK-AST:   @differentiable(wrt: (self))
-// CHECK-AST:   @_hasStorage public var a: Float { get set }
-// CHECK-AST:   @_fieldwiseDifferentiable struct AllDifferentiableVariables
-// CHECK-AST:     typealias AllDifferentiableVariables = Foo.AllDifferentiableVariables
-// CHECK-AST:     typealias TangentVector = Foo.AllDifferentiableVariables
-// CHECK-AST:     typealias CotangentVector = Foo.AllDifferentiableVariables
-// CHECK-AST:   typealias TangentVector = Foo.AllDifferentiableVariables
-// CHECK-AST:   typealias CotangentVector = Foo.AllDifferentiableVariables
-
-// CHECK-SILGEN-LABEL: // Foo.a.getter
-// CHECK-SILGEN: sil [transparent] [serialized] [differentiable source 0 wrt 0] [ossa] @$s33derived_differentiable_properties3FooV1aSfvg : $@convention(method) (Foo) -> Float
-=======
 // CHECK-AST:   @differentiable
 // CHECK-AST:   public var a: Float
 // CHECK-AST:   internal init(a: Float)
@@ -31,8 +18,7 @@
 // CHECK-AST:   public typealias CotangentVector = Foo.AllDifferentiableVariables
 
 // CHECK-SILGEN-LABEL: // Foo.a.getter
-// CHECK-SILGEN-NEXT: sil [transparent] [serialized] [differentiable source 0 wrt 0] @$s33derived_differentiable_properties3FooV1aSfvg : $@convention(method) (Foo) -> Float
->>>>>>> bc50eb58
+// CHECK-SILGEN-NEXT: sil [transparent] [serialized] [differentiable source 0 wrt 0] [ossa] @$s33derived_differentiable_properties3FooV1aSfvg : $@convention(method) (Foo) -> Float
 
 struct AdditiveTangentIsSelf : AdditiveArithmetic, Differentiable {
   var a: Float
@@ -53,17 +39,6 @@
   @noDerivative var technicallyDifferentiable: Float
 }
 
-<<<<<<< HEAD
-// CHECK-AST-LABEL: @_fieldwiseDifferentiable struct TestNoDerivative : Differentiable {
-// CHECK-AST:         @_hasStorage var w: Float { get set }
-// CHECK-AST:         @noDerivative @_hasStorage var technicallyDifferentiable: Float { get set }
-// CHECK-AST:         @_fieldwiseDifferentiable struct AllDifferentiableVariables : Differentiable, AdditiveArithmetic, VectorNumeric
-// CHECK-AST:           typealias AllDifferentiableVariables = TestNoDerivative.AllDifferentiableVariables
-// CHECK-AST:           typealias TangentVector = TestNoDerivative.AllDifferentiableVariables
-// CHECK-AST:           typealias CotangentVector = TestNoDerivative.AllDifferentiableVariables
-// CHECK-AST:         typealias TangentVector = TestNoDerivative.AllDifferentiableVariables
-// CHECK-AST:         typealias CotangentVector = TestNoDerivative.AllDifferentiableVariables
-=======
 // CHECK-AST-LABEL: @_fieldwiseDifferentiable internal struct TestNoDerivative : Differentiable {
 // CHECK-AST:         var w: Float
 // CHECK-AST:         @noDerivative internal var technicallyDifferentiable: Float
@@ -74,24 +49,12 @@
 // CHECK-AST:           internal typealias CotangentVector = TestNoDerivative.AllDifferentiableVariables
 // CHECK-AST:         internal typealias TangentVector = TestNoDerivative.AllDifferentiableVariables
 // CHECK-AST:         internal typealias CotangentVector = TestNoDerivative.AllDifferentiableVariables
->>>>>>> bc50eb58
 
 struct TestKeyPathIterable : Differentiable, KeyPathIterable {
   var w: Float
   @noDerivative var technicallyDifferentiable: Float
 }
 
-<<<<<<< HEAD
-// CHECK-AST-LABEL: @_fieldwiseDifferentiable struct TestKeyPathIterable : Differentiable, KeyPathIterable {
-// CHECK-AST:         @_hasStorage var w: Float { get set }
-// CHECK-AST:         @noDerivative @_hasStorage var technicallyDifferentiable: Float { get set }
-// CHECK-AST:         @_fieldwiseDifferentiable struct AllDifferentiableVariables : Differentiable, AdditiveArithmetic, KeyPathIterable, VectorNumeric
-// CHECK-AST:           typealias AllDifferentiableVariables = TestKeyPathIterable.AllDifferentiableVariables
-// CHECK-AST:           typealias TangentVector = TestKeyPathIterable.AllDifferentiableVariables
-// CHECK-AST:           typealias CotangentVector = TestKeyPathIterable.AllDifferentiableVariables
-// CHECK-AST:         typealias TangentVector = TestKeyPathIterable.AllDifferentiableVariables
-// CHECK-AST:         typealias CotangentVector = TestKeyPathIterable.AllDifferentiableVariables
-=======
 // CHECK-AST-LABEL: @_fieldwiseDifferentiable internal struct TestKeyPathIterable : Differentiable, KeyPathIterable {
 // CHECK-AST:         var w: Float
 // CHECK-AST:         @noDerivative internal var technicallyDifferentiable: Float
@@ -121,5 +84,4 @@
 // CHECK-AST-LABEL:   @_fieldwiseDifferentiable internal struct CotangentVector : Differentiable, AdditiveArithmetic
 // CHECK-AST:           internal typealias TangentVector = GenericCotanMember<T>.CotangentVector
 // CHECK-AST:           internal typealias CotangentVector = GenericCotanMember<T>
-// CHECK-AST:           internal typealias AllDifferentiableVariables = GenericCotanMember<T>.CotangentVector
->>>>>>> bc50eb58
+// CHECK-AST:           internal typealias AllDifferentiableVariables = GenericCotanMember<T>.CotangentVector