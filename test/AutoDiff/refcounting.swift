--- conflicted
+++ resolved
@@ -32,16 +32,9 @@
 }
 _ = pullback(at: Vector.zero, in: testOwnedVector)
 
-<<<<<<< HEAD
-// CHECK-VJP-LABEL: struct {{.*}}testOwnedVector{{.*}}__Type__src_0_wrt_0 {
-// CHECK-VJP-NEXT:   @_hasStorage @usableFromInline
-// CHECK-VJP-NEXT:   var pullback_0: (Vector) -> (Vector, Vector) { get set }
-// CHECK-VJP-NEXT: }
-=======
 // CHECK-LABEL: struct {{.*}}testOwnedVector{{.*}}__Type__src_0_wrt_0 {
 // CHECK-NEXT:   @_hasStorage var pullback_0: (Vector) -> (Vector, Vector)
 // CHECK-NEXT: }
->>>>>>> bc50eb58
 
 // The primal should not release primal values.
 //
