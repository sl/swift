<<<<<<< HEAD
// SWIFT_ENABLE_TENSORFLOW: This test is unsupported because moving Swift executables without the TensorFlow libraries causes dynamic linking to fail.
// UNSUPPORTED: tensorflow

=======
// UNSUPPORTED: win32
>>>>>>> 07b1905d
// RUN: %swiftc_driver -driver-print-jobs -target x86_64-apple-macosx10.9 %s 2>&1 > %t.simple.txt
// RUN: %FileCheck %s < %t.simple.txt
// RUN: %FileCheck -check-prefix SIMPLE %s < %t.simple.txt

// RUN: %swiftc_driver -driver-print-jobs -target x86_64-apple-macosx10.9 -static-stdlib %s 2>&1 > %t.simple.txt
// RUN: %FileCheck -check-prefix SIMPLE_STATIC -implicit-check-not -rpath %s < %t.simple.txt

// RUN: %swiftc_driver -driver-print-jobs -target x86_64-apple-ios7.1 %s 2>&1 > %t.simple.txt
// RUN: %FileCheck -check-prefix IOS_SIMPLE %s < %t.simple.txt

// RUN: %swiftc_driver -driver-print-jobs -target x86_64-apple-tvos9.0 %s 2>&1 > %t.simple.txt
// RUN: %FileCheck -check-prefix tvOS_SIMPLE %s < %t.simple.txt

// RUN: %swiftc_driver -driver-print-jobs -target i386-apple-watchos2.0 %s 2>&1 > %t.simple.txt
// RUN: %FileCheck -check-prefix watchOS_SIMPLE %s < %t.simple.txt

// RUN: %swiftc_driver -driver-print-jobs -target x86_64-unknown-linux-gnu -Ffoo -Fsystem car -F cdr -framework bar -Lbaz -lboo -Xlinker -undefined %s 2>&1 > %t.linux.txt
// RUN: %FileCheck -check-prefix LINUX-x86_64 %s < %t.linux.txt

// RUN: %swiftc_driver -driver-print-jobs -target armv6-unknown-linux-gnueabihf -Ffoo -Fsystem car -F cdr -framework bar -Lbaz -lboo -Xlinker -undefined %s 2>&1 > %t.linux.txt
// RUN: %FileCheck -check-prefix LINUX-armv6 %s < %t.linux.txt

// RUN: %swiftc_driver -driver-print-jobs -target armv7-unknown-linux-gnueabihf -Ffoo -Fsystem car -F cdr -framework bar -Lbaz -lboo -Xlinker -undefined %s 2>&1 > %t.linux.txt
// RUN: %FileCheck -check-prefix LINUX-armv7 %s < %t.linux.txt

// RUN: %swiftc_driver -driver-print-jobs -target thumbv7-unknown-linux-gnueabihf -Ffoo -Fsystem car -F cdr -framework bar -Lbaz -lboo -Xlinker -undefined %s 2>&1 > %t.linux.txt
// RUN: %FileCheck -check-prefix LINUX-thumbv7 %s < %t.linux.txt

// RUN: %swiftc_driver -driver-print-jobs -target armv7-none-linux-androideabi -Ffoo -Fsystem car -F cdr -framework bar -Lbaz -lboo -Xlinker -undefined %s 2>&1 > %t.android.txt
// RUN: %FileCheck -check-prefix ANDROID-armv7 %s < %t.android.txt
// RUN: %FileCheck -check-prefix ANDROID-armv7-NEGATIVE %s < %t.android.txt

// RUN: %swiftc_driver -driver-print-jobs -target x86_64-unknown-windows-cygnus -Ffoo -Fsystem car -F cdr -framework bar -Lbaz -lboo -Xlinker -undefined %s 2>&1 > %t.cygwin.txt
// RUN: %FileCheck -check-prefix CYGWIN-x86_64 %s < %t.cygwin.txt

// RUN: %swiftc_driver -driver-print-jobs -target x86_64-unknown-windows-msvc -Ffoo -Fsystem car -F cdr -framework bar -Lbaz -lboo -Xlinker -undefined %s 2>&1 > %t.windows.txt
// RUN: %FileCheck -check-prefix WINDOWS-x86_64 %s < %t.windows.txt

// RUN: %swiftc_driver -driver-print-jobs -emit-library -target x86_64-unknown-linux-gnu %s -Lbar -o dynlib.out 2>&1 > %t.linux.dynlib.txt
// RUN: %FileCheck -check-prefix LINUX_DYNLIB-x86_64 %s < %t.linux.dynlib.txt

// RUN: %swiftc_driver -driver-print-jobs -emit-library -target x86_64-apple-macosx10.9.1 %s -sdk %S/../Inputs/clang-importer-sdk -lfoo -framework bar -Lbaz -Fgarply -Fsystem car -F cdr -Xlinker -undefined -Xlinker dynamic_lookup -o sdk.out 2>&1 > %t.complex.txt
// RUN: %FileCheck %s < %t.complex.txt
// RUN: %FileCheck -check-prefix COMPLEX %s < %t.complex.txt

// RUN: %swiftc_driver -driver-print-jobs -target x86_64-apple-ios7.1 -Xlinker -rpath -Xlinker customrpath -L foo %s 2>&1 > %t.simple.txt
// RUN: %FileCheck -check-prefix IOS-linker-order %s < %t.simple.txt

// RUN: %swiftc_driver -driver-print-jobs -target armv7-unknown-linux-gnueabihf -Xlinker -rpath -Xlinker customrpath -L foo %s 2>&1 > %t.linux.txt
// RUN: %FileCheck -check-prefix LINUX-linker-order %s < %t.linux.txt

// RUN: %swiftc_driver -driver-print-jobs -target x86_64-unknown-linux-gnu -Xclang-linker -foo -Xclang-linker foopath %s 2>&1 > %t.linux.txt
// RUN: %FileCheck -check-prefix LINUX-clang-linker-order %s < %t.linux.txt

// RUN: %swiftc_driver -driver-print-jobs -target x86_64-unknown-windows-msvc -Xclang-linker -foo -Xclang-linker foopath %s 2>&1 > %t.windows.txt
// RUN: %FileCheck -check-prefix WINDOWS-clang-linker-order %s < %t.windows.txt

// RUN: %swiftc_driver -driver-print-jobs -target x86_64-apple-macosx10.9 -g %s | %FileCheck -check-prefix DEBUG %s

// RUN: %empty-directory(%t)
// RUN: touch %t/a.o
// RUN: touch %t/a.swiftmodule
// RUN: touch %t/b.o
// RUN: touch %t/b.swiftmodule
// RUN: %swiftc_driver -driver-print-jobs -target x86_64-apple-macosx10.9 %s %t/a.o %t/a.swiftmodule %t/b.o %t/b.swiftmodule -o linker | %FileCheck -check-prefix LINK-SWIFTMODULES %s

// RUN: %swiftc_driver -driver-print-jobs -target x86_64-apple-macosx10.10   %s > %t.simple-macosx10.10.txt
// RUN: %FileCheck %s < %t.simple-macosx10.10.txt
// RUN: %FileCheck -check-prefix SIMPLE %s < %t.simple-macosx10.10.txt

// RUN: %empty-directory(%t)
// RUN: touch %t/a.o
// RUN: %swiftc_driver -driver-print-jobs -target x86_64-apple-macosx10.9 %s %t/a.o -o linker 2>&1 | %FileCheck -check-prefix COMPILE_AND_LINK %s
// RUN: %swiftc_driver -driver-print-jobs -target x86_64-apple-macosx10.9 %s %t/a.o -driver-filelist-threshold=0 -o linker 2>&1 | %FileCheck -check-prefix FILELIST %s

// RUN: %swiftc_driver -driver-print-jobs -target x86_64-apple-macosx10.9 -emit-library %s -module-name LINKER | %FileCheck -check-prefix INFERRED_NAME_DARWIN %s
// RUN: %swiftc_driver -driver-print-jobs -target x86_64-unknown-linux-gnu -emit-library %s -module-name LINKER | %FileCheck -check-prefix INFERRED_NAME_LINUX %s
// RUN: %swiftc_driver -driver-print-jobs -target x86_64-unknown-windows-cygnus -emit-library %s -module-name LINKER | %FileCheck -check-prefix INFERRED_NAME_WINDOWS %s
// RUN: %swiftc_driver -driver-print-jobs -target x86_64-unknown-windows-msvc -emit-library %s -module-name LINKER | %FileCheck -check-prefix INFERRED_NAME_WINDOWS %s

// Here we specify an output file name using '-o'. For ease of writing these
// tests, we happen to specify the same file name as is inferred in the
// INFERRED_NAMED_DARWIN tests above: 'libLINKER.dylib'.
// RUN: %swiftc_driver -driver-print-jobs -target x86_64-apple-macosx10.9 -emit-library %s -o libLINKER.dylib | %FileCheck -check-prefix INFERRED_NAME_DARWIN %s

// There are more RUN lines further down in the file.

// CHECK: swift
// CHECK: -o [[OBJECTFILE:.*]]

// CHECK-NEXT: {{(bin/)?}}ld{{"? }}
// CHECK-DAG: [[OBJECTFILE]]
// CHECK-DAG: -L [[STDLIB_PATH:[^ ]+(/|\\\\)lib(/|\\\\)swift(/|\\\\)macosx]]
// CHECK-DAG: -rpath [[STDLIB_PATH]]
// CHECK-DAG: -lSystem
// CHECK-DAG: -arch x86_64
// CHECK: -o {{[^ ]+}}


// SIMPLE: {{(bin/)?}}ld{{"? }}
// SIMPLE-NOT: -syslibroot
// SIMPLE: -macosx_version_min 10.{{[0-9]+}}.{{[0-9]+}}
// SIMPLE-NOT: -syslibroot
// SIMPLE: -o linker


// SIMPLE_STATIC: swift
// SIMPLE_STATIC: -o [[OBJECTFILE:.*]]

// SIMPLE_STATIC-NEXT: {{(bin/)?}}ld{{"? }}
// SIMPLE_STATIC: [[OBJECTFILE]]
// SIMPLE_STATIC: -lobjc
// SIMPLE_STATIC: -lSystem
// SIMPLE_STATIC: -arch x86_64
// SIMPLE_STATIC: -L [[STDLIB_PATH:[^ ]+(/|\\\\)lib(/|\\\\)swift_static(/|\\\\)macosx]]
// SIMPLE_STATIC: -lc++
// SIMPLE_STATIC: -framework Foundation
// SIMPLE_STATIC: -force_load_swift_libs
// SIMPLE_STATIC: -macosx_version_min 10.{{[0-9]+}}.{{[0-9]+}}
// SIMPLE_STATIC: -no_objc_category_merging
// SIMPLE_STATIC: -o linker


// IOS_SIMPLE: swift
// IOS_SIMPLE: -o [[OBJECTFILE:.*]]

// IOS_SIMPLE: {{(bin/)?}}ld{{"? }}
// IOS_SIMPLE-DAG: [[OBJECTFILE]]
// IOS_SIMPLE-DAG: -L {{[^ ]+(/|\\\\)lib(/|\\\\)swift(/|\\\\)iphonesimulator}}
// IOS_SIMPLE-DAG: -lSystem
// IOS_SIMPLE-DAG: -arch x86_64
// IOS_SIMPLE-DAG: -ios_simulator_version_min 7.1.{{[0-9]+}}
// IOS_SIMPLE: -o linker


// tvOS_SIMPLE: swift
// tvOS_SIMPLE: -o [[OBJECTFILE:.*]]

// tvOS_SIMPLE: {{(bin/)?}}ld{{"? }}
// tvOS_SIMPLE-DAG: [[OBJECTFILE]]
// tvOS_SIMPLE-DAG: -L {{[^ ]+(/|\\\\)lib(/|\\\\)swift(/|\\\\)appletvsimulator}}
// tvOS_SIMPLE-DAG: -lSystem
// tvOS_SIMPLE-DAG: -arch x86_64
// tvOS_SIMPLE-DAG: -tvos_simulator_version_min 9.0.{{[0-9]+}}
// tvOS_SIMPLE: -o linker


// watchOS_SIMPLE: swift
// watchOS_SIMPLE: -o [[OBJECTFILE:.*]]

// watchOS_SIMPLE: {{(bin/)?}}ld{{"? }}
// watchOS_SIMPLE-DAG: [[OBJECTFILE]]
// watchOS_SIMPLE-DAG: -L {{[^ ]+(/|\\\\)lib(/|\\\\)swift(/|\\\\)watchsimulator}}
// watchOS_SIMPLE-DAG: -lSystem
// watchOS_SIMPLE-DAG: -arch i386
// watchOS_SIMPLE-DAG: -watchos_simulator_version_min 2.0.{{[0-9]+}}
// watchOS_SIMPLE: -o linker


// LINUX-x86_64: swift
// LINUX-x86_64: -o [[OBJECTFILE:.*]]

// LINUX-x86_64: clang++{{(\.exe)?"? }}
// LINUX-x86_64-DAG: -pie
// LINUX-x86_64-DAG: [[OBJECTFILE]]
// LINUX-x86_64-DAG: -lswiftCore
// LINUX-x86_64-DAG: -L [[STDLIB_PATH:[^ ]+(/|\\\\)lib(/|\\\\)swift(/|\\\\)]]
// LINUX-x86_64-DAG: -Xlinker -rpath -Xlinker [[STDLIB_PATH]]
// LINUX-x86_64-DAG: -F foo -iframework car -F cdr
// LINUX-x86_64-DAG: -framework bar
// LINUX-x86_64-DAG: -L baz
// LINUX-x86_64-DAG: -lboo
// LINUX-x86_64-DAG: -Xlinker -undefined
// LINUX-x86_64: -o linker

// LINUX-armv6: swift
// LINUX-armv6: -o [[OBJECTFILE:.*]]

// LINUX-armv6: clang++{{(\.exe)?"? }}
// LINUX-armv6-DAG: -pie
// LINUX-armv6-DAG: [[OBJECTFILE]]
// LINUX-armv6-DAG: -lswiftCore
// LINUX-armv6-DAG: -L [[STDLIB_PATH:[^ ]+(/|\\\\)lib(/|\\\\)swift(/|\\\\)]]
// LINUX-armv6-DAG: -target armv6-unknown-linux-gnueabihf
// LINUX-armv6-DAG: -Xlinker -rpath -Xlinker [[STDLIB_PATH]]
// LINUX-armv6-DAG: -F foo -iframework car -F cdr
// LINUX-armv6-DAG: -framework bar
// LINUX-armv6-DAG: -L baz
// LINUX-armv6-DAG: -lboo
// LINUX-armv6-DAG: -Xlinker -undefined
// LINUX-armv6: -o linker

// LINUX-armv7: swift
// LINUX-armv7: -o [[OBJECTFILE:.*]]

// LINUX-armv7: clang++{{(\.exe)?"? }}
// LINUX-armv7-DAG: -pie
// LINUX-armv7-DAG: [[OBJECTFILE]]
// LINUX-armv7-DAG: -lswiftCore
// LINUX-armv7-DAG: -L [[STDLIB_PATH:[^ ]+(/|\\\\)lib(/|\\\\)swift(/|\\\\)]]
// LINUX-armv7-DAG: -target armv7-unknown-linux-gnueabihf
// LINUX-armv7-DAG: -Xlinker -rpath -Xlinker [[STDLIB_PATH]]
// LINUX-armv7-DAG: -F foo -iframework car -F cdr
// LINUX-armv7-DAG: -framework bar
// LINUX-armv7-DAG: -L baz
// LINUX-armv7-DAG: -lboo
// LINUX-armv7-DAG: -Xlinker -undefined
// LINUX-armv7: -o linker

// LINUX-thumbv7: swift
// LINUX-thumbv7: -o [[OBJECTFILE:.*]]

// LINUX-thumbv7: clang++{{(\.exe)?"? }}
// LINUX-thumbv7-DAG: -pie
// LINUX-thumbv7-DAG: [[OBJECTFILE]]
// LINUX-thumbv7-DAG: -lswiftCore
// LINUX-thumbv7-DAG: -L [[STDLIB_PATH:[^ ]+(/|\\\\)lib(/|\\\\)swift(/|\\\\)]]
// LINUX-thumbv7-DAG: -target thumbv7-unknown-linux-gnueabihf
// LINUX-thumbv7-DAG: -Xlinker -rpath -Xlinker [[STDLIB_PATH]]
// LINUX-thumbv7-DAG: -F foo -iframework car -F cdr
// LINUX-thumbv7-DAG: -framework bar
// LINUX-thumbv7-DAG: -L baz
// LINUX-thumbv7-DAG: -lboo
// LINUX-thumbv7-DAG: -Xlinker -undefined
// LINUX-thumbv7: -o linker

// ANDROID-armv7: swift
// ANDROID-armv7: -o [[OBJECTFILE:.*]]

// ANDROID-armv7: clang++{{(\.exe)?"? }}
// ANDROID-armv7-DAG: -pie
// ANDROID-armv7-DAG: [[OBJECTFILE]]
// ANDROID-armv7-DAG: -lswiftCore
// ANDROID-armv7-DAG: -L [[STDLIB_PATH:[^ ]+(/|\\\\)lib(/|\\\\)swift]]
// ANDROID-armv7-DAG: -target armv7-none-linux-androideabi
// ANDROID-armv7-DAG: -F foo -iframework car -F cdr
// ANDROID-armv7-DAG: -framework bar
// ANDROID-armv7-DAG: -L baz
// ANDROID-armv7-DAG: -lboo
// ANDROID-armv7-DAG: -Xlinker -undefined
// ANDROID-armv7: -o linker
// ANDROID-armv7-NEGATIVE-NOT: -Xlinker -rpath

// CYGWIN-x86_64: swift
// CYGWIN-x86_64: -o [[OBJECTFILE:.*]]

// CYGWIN-x86_64: clang++{{(\.exe)?"? }}
// CYGWIN-x86_64-DAG: [[OBJECTFILE]]
// CYGWIN-x86_64-DAG: -lswiftCore
// CYGWIN-x86_64-DAG: -L [[STDLIB_PATH:[^ ]+(/|\\\\)lib(/|\\\\)swift]]
// CYGWIN-x86_64-DAG: -Xlinker -rpath -Xlinker [[STDLIB_PATH]]
// CYGWIN-x86_64-DAG: -F foo -iframework car -F cdr
// CYGWIN-x86_64-DAG: -framework bar
// CYGWIN-x86_64-DAG: -L baz
// CYGWIN-x86_64-DAG: -lboo
// CYGWIN-x86_64-DAG: -Xlinker -undefined
// CYGWIN-x86_64: -o linker

// WINDOWS-x86_64: swift
// WINDOWS-x86_64: -o [[OBJECTFILE:.*]]

// WINDOWS-x86_64: clang++{{(\.exe)?"? }}
// WINDOWS-x86_64-DAG: [[OBJECTFILE]]
// WINDOWS-x86_64-DAG: -L [[STDLIB_PATH:[^ ]+(/|\\\\)lib(/|\\\\)swift(/|\\\\)windows(/|\\\\)x86_64]]
// WINDOWS-x86_64-DAG: -F foo -iframework car -F cdr
// WINDOWS-x86_64-DAG: -framework bar
// WINDOWS-x86_64-DAG: -L baz
// WINDOWS-x86_64-DAG: -lboo
// WINDOWS-x86_64-DAG: -Xlinker -undefined
// WINDOWS-x86_64: -o linker


// COMPLEX: {{(bin/)?}}ld{{"? }}
// COMPLEX-DAG: -dylib
// COMPLEX-DAG: -syslibroot {{.*}}/Inputs/clang-importer-sdk
// COMPLEX-DAG: -lfoo
// COMPLEX-DAG: -framework bar
// COMPLEX-DAG: -L baz
// COMPLEX-DAG: -F garply -F car -F cdr
// COMPLEX-DAG: -undefined dynamic_lookup
// COMPLEX-DAG: -macosx_version_min 10.9.1
// COMPLEX: -o sdk.out

// LINUX_DYNLIB-x86_64: swift
// LINUX_DYNLIB-x86_64: -o [[OBJECTFILE:.*]]
// LINUX_DYNLIB-x86_64: -o {{"?}}[[AUTOLINKFILE:.*]]

// LINUX_DYNLIB-x86_64: clang++{{(\.exe)?"? }}
// LINUX_DYNLIB-x86_64-DAG: -shared
// LINUX_DYNLIB-x86_64-DAG: -fuse-ld=gold
// LINUX_DYNLIB-x86_64-NOT: -pie
// LINUX_DYNLIB-x86_64-DAG: -Xlinker -rpath -Xlinker [[STDLIB_PATH:[^ ]+(/|\\\\)lib(/|\\\\)swift(/|\\\\)linux]]
// LINUX_DYNLIB-x86_64: [[STDLIB_PATH]]{{/|\\\\}}x86_64{{/|\\\\}}swiftrt.o
// LINUX_DYNLIB-x86_64-DAG: [[OBJECTFILE]]
// LINUX_DYNLIB-x86_64-DAG: @[[AUTOLINKFILE]]
// LINUX_DYNLIB-x86_64-DAG: [[STDLIB_PATH]]
// LINUX_DYNLIB-x86_64-DAG: -lswiftCore
// LINUX_DYNLIB-x86_64-DAG: -L bar
// LINUX_DYNLIB-x86_64: -o dynlib.out

// IOS-linker-order: swift
// IOS-linker-order: -o [[OBJECTFILE:.*]]

// IOS-linker-order: {{(bin/)?}}ld{{"? }}
// IOS-linker-order: -rpath [[STDLIB_PATH:[^ ]+(/|\\\\)lib(/|\\\\)swift(/|\\\\)iphonesimulator]]
// IOS-linker-order: -L foo
// IOS-linker-order: -rpath customrpath
// IOS-linker-order: -o {{.*}}

// LINUX-linker-order: swift
// LINUX-linker-order: -o [[OBJECTFILE:.*]]

// LINUX-linker-order: clang++{{(\.exe)?"? }}
// LINUX-linker-order: -Xlinker -rpath -Xlinker {{[^ ]+(/|\\\\)lib(/|\\\\)swift(/|\\\\)linux}}
// LINUX-linker-order: -L foo
// LINUX-linker-order: -Xlinker -rpath -Xlinker customrpath
// LINUX-linker-order: -o {{.*}}

// LINUX-clang-linker-order: swift
// LINUX-clang-linker-order: -o [[OBJECTFILE:.*]]

// LINUX-clang-linker-order: clang++{{"? }}
// LINUX-clang-linker-order: -foo foopath
// LINUX-clang-linker-order: -o {{.*}}

// WINDOWS-clang-linker-order: swift
// WINDOWS-clang-linker-order: -o [[OBJECTFILE:.*]]

// WINDOWS-clang-linker-order: clang++{{"? }}
// WINDOWS-clang-linker-order: -foo foopath
// WINDOWS-clang-linker-order: -o {{.*}}

// DEBUG: bin{{/|\\\\}}swift{{c?(\.EXE)?}}
// DEBUG-NEXT: bin{{/|\\\\}}swift{{c?(\.EXE)?}}
// DEBUG-NEXT: {{(bin/)?}}ld{{"? }}
// DEBUG: -add_ast_path {{.*(/|\\\\)[^/]+}}.swiftmodule
// DEBUG: -o linker
// DEBUG-NEXT: bin{{/|\\\\}}dsymutil
// DEBUG: linker
// DEBUG: -o linker.dSYM

// LINK-SWIFTMODULES: bin{{/|\\\\}}swift{{c?(\.EXE)?}}
// LINK-SWIFTMODULES-NEXT: {{(bin/)?}}ld{{"? }}
// LINK-SWIFTMODULES-SAME: -add_ast_path {{.*}}/a.swiftmodule
// LINK-SWIFTMODULES-SAME: -add_ast_path {{.*}}/b.swiftmodule
// LINK-SWIFTMODULES-SAME: -o linker

// COMPILE_AND_LINK: bin{{/|\\\\}}swift{{c?(\.EXE)?}}
// COMPILE_AND_LINK-NOT: /a.o
// COMPILE_AND_LINK: linker.swift
// COMPILE_AND_LINK-NOT: /a.o
// COMPILE_AND_LINK-NEXT: {{(bin/)?}}ld{{"? }}
// COMPILE_AND_LINK-DAG: /a.o
// COMPILE_AND_LINK-DAG: .o
// COMPILE_AND_LINK: -o linker


// FILELIST: {{(bin/)?}}ld{{"? }}
// FILELIST-NOT: .o{{"? }}
// FILELIST: -filelist {{"?[^-]}}
// FILELIST-NOT: .o{{"? }}
// FILELIST: /a.o{{"? }}
// FILELIST-NOT: .o{{"? }}
// FILELIST: -o linker


// INFERRED_NAME_DARWIN: bin{{/|\\\\}}swift{{c?(\.EXE)?}}
// INFERRED_NAME_DARWIN: -module-name LINKER
// INFERRED_NAME_DARWIN: {{(bin/)?}}ld{{"? }}
// INFERRED_NAME_DARWIN:  -o libLINKER.dylib
// INFERRED_NAME_LINUX:   -o libLINKER.so
// INFERRED_NAME_WINDOWS: -o LINKER.dll


// Test ld detection. We use hard links to make sure
// the Swift driver really thinks it's been moved.

// RUN: rm -rf %t
// RUN: %empty-directory(%t/DISTINCTIVE-PATH/usr/bin)
// RUN: touch %t/DISTINCTIVE-PATH/usr/bin/ld
// RUN: chmod +x %t/DISTINCTIVE-PATH/usr/bin/ld
// RUN: %hardlink-or-copy(from: %swift_driver_plain, to: %t/DISTINCTIVE-PATH/usr/bin/swiftc)
// RUN: %t/DISTINCTIVE-PATH/usr/bin/swiftc -target x86_64-apple-macosx10.9 %s -### | %FileCheck -check-prefix=RELATIVE-LINKER %s

// RELATIVE-LINKER: {{/|\\\\}}DISTINCTIVE-PATH{{/|\\\\}}usr{{/|\\\\}}bin{{/|\\\\}}swift
// RELATIVE-LINKER: {{/|\\\\}}DISTINCTIVE-PATH{{/|\\\\}}usr{{/|\\\\}}bin{{/|\\\\}}ld
// RELATIVE-LINKER: -o {{[^ ]+}}

// Also test arclite detection. This uses xcrun to find arclite when it's not
// next to Swift.

// RUN: %empty-directory(%t/ANOTHER-DISTINCTIVE-PATH/usr/bin)
// RUN: %empty-directory(%t/ANOTHER-DISTINCTIVE-PATH/usr/lib/arc)
// RUN: cp %S/Inputs/xcrun-return-self.sh %t/ANOTHER-DISTINCTIVE-PATH/usr/bin/xcrun

// RUN: env PATH=%t/ANOTHER-DISTINCTIVE-PATH/usr/bin %t/DISTINCTIVE-PATH/usr/bin/swiftc -target x86_64-apple-macosx10.9 %s -### | %FileCheck -check-prefix=XCRUN_ARCLITE %s

// XCRUN_ARCLITE: bin{{/|\\\\}}ld
// XCRUN_ARCLITE: {{/|\\\\}}ANOTHER-DISTINCTIVE-PATH{{/|\\\\}}usr{{/|\\\\}}lib{{/|\\\\}}arc{{/|\\\\}}libarclite_macosx.a
// XCRUN_ARCLITE: -o {{[^ ]+}}

// RUN: %empty-directory(%t/DISTINCTIVE-PATH/usr/lib/arc)

// RUN: env PATH=%t/ANOTHER-DISTINCTIVE-PATH/usr/bin %t/DISTINCTIVE-PATH/usr/bin/swiftc -target x86_64-apple-macosx10.9 %s -### | %FileCheck -check-prefix=RELATIVE_ARCLITE %s

// RELATIVE_ARCLITE: bin{{/|\\\\}}ld
// RELATIVE_ARCLITE: {{/|\\\\}}DISTINCTIVE-PATH{{/|\\\\}}usr{{/|\\\\}}lib{{/|\\\\}}arc{{/|\\\\}}libarclite_macosx.a
// RELATIVE_ARCLITE: -o {{[^ ]+}}


// Clean up the test executable because hard links are expensive.
// RUN: rm -rf %t/DISTINCTIVE-PATH/usr/bin/swiftc<|MERGE_RESOLUTION|>--- conflicted
+++ resolved
@@ -1,10 +1,5 @@
-<<<<<<< HEAD
 // SWIFT_ENABLE_TENSORFLOW: This test is unsupported because moving Swift executables without the TensorFlow libraries causes dynamic linking to fail.
-// UNSUPPORTED: tensorflow
-
-=======
-// UNSUPPORTED: win32
->>>>>>> 07b1905d
+// UNSUPPORTED: tensorflow, win32
 // RUN: %swiftc_driver -driver-print-jobs -target x86_64-apple-macosx10.9 %s 2>&1 > %t.simple.txt
 // RUN: %FileCheck %s < %t.simple.txt
 // RUN: %FileCheck -check-prefix SIMPLE %s < %t.simple.txt
