--- conflicted
+++ resolved
@@ -2897,11 +2897,7 @@
 
 public:
   enum class Encoding {
-<<<<<<< HEAD
-    Bytes,   // SWIFT_ENABLE_TENSORFLOW
-=======
     Bytes,
->>>>>>> b8cb40b9
     UTF8,
     UTF16,
     /// UTF-8 encoding of an Objective-C selector.
