//===--- ModuleFormat.h - The internals of serialized modules ---*- C++ -*-===//
//
// This source file is part of the Swift.org open source project
//
// Copyright (c) 2014 - 2018 Apple Inc. and the Swift project authors
// Licensed under Apache License v2.0 with Runtime Library Exception
//
// See https://swift.org/LICENSE.txt for license information
// See https://swift.org/CONTRIBUTORS.txt for the list of Swift project authors
//
//===----------------------------------------------------------------------===//
///
/// \file
/// Contains various constants and helper types to deal with serialized
/// modules.
///
//===----------------------------------------------------------------------===//

#ifndef SWIFT_SERIALIZATION_MODULEFORMAT_H
#define SWIFT_SERIALIZATION_MODULEFORMAT_H

#include "swift/AST/Decl.h"
#include "swift/AST/Types.h"
#include "llvm/Bitcode/RecordLayout.h"
#include "llvm/Bitcode/BitCodes.h"
#include "llvm/ADT/PointerEmbeddedInt.h"

namespace swift {
namespace serialization {

using llvm::PointerEmbeddedInt;
using llvm::BCArray;
using llvm::BCBlob;
using llvm::BCFixed;
using llvm::BCGenericRecordLayout;
using llvm::BCRecordLayout;
using llvm::BCVBR;

/// Magic number for serialized module files.
const unsigned char SWIFTMODULE_SIGNATURE[] = { 0xE2, 0x9C, 0xA8, 0x0E };

/// Serialized module format major version number.
///
/// Always 0 for Swift 1.x - 4.x.
const uint16_t SWIFTMODULE_VERSION_MAJOR = 0;

/// Serialized module format minor version number.
///
/// When the format changes IN ANY WAY, this number should be incremented.
/// To ensure that two separate changes don't silently get merged into one
/// in source control, you should also update the comment to briefly
/// describe what change you made. The content of this comment isn't important;
/// it just ensures a conflict if two people change the module format.
/// Don't worry about adhering to the 80-column limit for this line.
<<<<<<< HEAD
const uint16_t SWIFTMODULE_VERSION_MINOR = 473; // Last change: serialize differentiation indices
=======
const uint16_t SWIFTMODULE_VERSION_MINOR = 471; // Last change: add parameter differentiability to SILFunctionType serialization
>>>>>>> bc50eb58

using DeclIDField = BCFixed<31>;

// TypeID must be the same as DeclID because it is stored in the same way.
using TypeID = DeclID;
using TypeIDField = DeclIDField;

using TypeIDWithBitField = BCFixed<32>;

// IdentifierID must be the same as DeclID because it is stored in the same way.
using IdentifierID = DeclID;
using IdentifierIDField = DeclIDField;

// DeclContextID must be the same as DeclID because it is stored in the same way.
using DeclContextID = DeclID;
using DeclContextIDField = DeclIDField;

// NormalConformanceID must be the same as DeclID because it is stored
// in the same way.
using NormalConformanceID = DeclID;
using NormalConformanceIDField = DeclIDField;

// GenericSignatureID must be the same as DeclID because it is stored in the
// same way.
using GenericSignatureID = DeclID;
using GenericSignatureIDField = DeclIDField;

// GenericEnvironmentID must be the same as DeclID because it is stored in the
// same way.
using GenericEnvironmentID = DeclID;
using GenericEnvironmentIDField = DeclIDField;

// SubstitutionMapID must be the same as DeclID because it is stored in the
// same way.
using SubstitutionMapID = DeclID;
using SubstitutionMapIDField = DeclIDField;

// ModuleID must be the same as IdentifierID because it is stored the same way.
using ModuleID = IdentifierID;
using ModuleIDField = IdentifierIDField;

// SILLayoutID must be the same as DeclID because it is stored in the same way.
using SILLayoutID = DeclID;
using SILLayoutIDField = DeclIDField;

using BitOffset = PointerEmbeddedInt<unsigned, 31>;
using BitOffsetField = BCFixed<31>;

// CharOffset must be the same as BitOffset because it is stored in the
// same way.
using CharOffset = BitOffset;
using CharOffsetField = BitOffsetField;

using FileSizeField = BCVBR<16>;
using FileModTimeField = BCVBR<16>;
using FileHashField = BCVBR<16>;

// These IDs must \em not be renumbered or reordered without incrementing
// the module version.
enum class OpaqueReadOwnership : uint8_t {
  Owned,
  Borrowed,
  OwnedOrBorrowed,
};
using OpaqueReadOwnershipField = BCFixed<2>;

// These IDs must \em not be renumbered or reordered without incrementing
// the module version.
enum class ReadImplKind : uint8_t {
  Stored = 0,
  Get,
  Inherited,
  Address,
  Read,
};
using ReadImplKindField = BCFixed<3>;

// These IDs must \em not be renumbered or reordered without incrementing
// the module version.
enum class WriteImplKind : uint8_t {
  Immutable = 0,
  Stored,
  StoredWithObservers,
  InheritedWithObservers,
  Set,
  MutableAddress,
  Modify,
};
using WriteImplKindField = BCFixed<3>;

// These IDs must \em not be renumbered or reordered without incrementing
// the module version.
enum class ReadWriteImplKind : uint8_t {
  Immutable = 0,
  Stored,
  MutableAddress,
  MaterializeToTemporary,
  Modify,
};
using ReadWriteImplKindField = BCFixed<3>;

// These IDs must \em not be renumbered or reordered without incrementing
// the module version.
enum class StaticSpellingKind : uint8_t {
  None = 0,
  KeywordStatic,
  KeywordClass,
};
using StaticSpellingKindField = BCFixed<2>;

// These IDs must \em not be renumbered or reordered without incrementing
// the module version.
enum class FunctionTypeRepresentation : uint8_t {
  Swift = 0,
  Block,
  Thin,
  CFunctionPointer,
  // SWIFT_ENABLE_TENSORFLOW
  TensorFlow,
};
using FunctionTypeRepresentationField = BCFixed<4>;

enum class ForeignErrorConventionKind : uint8_t {
  ZeroResult,
  NonZeroResult,
  ZeroPreservedResult,
  NilResult,
  NonNilError,
};

using ForeignErrorConventionKindField = BCFixed<3>;

// These IDs must \em not be renumbered or reordered without incrementing
// the module version.
enum class SILFunctionTypeRepresentation : uint8_t {
  Thick = 0,
  Block,
  Thin,
  CFunctionPointer,
  // SWIFT_ENABLE_TENSORFLOW
  TensorFlow,

  FirstSIL = 8,
  Method = FirstSIL,
  ObjCMethod,
  WitnessMethod,
  Closure,
};
using SILFunctionTypeRepresentationField = BCFixed<4>;

// These IDs must \em not be renumbered or reordered without incrementing
// the module version.
enum class SILCoroutineKind : uint8_t {
  None = 0,
  YieldOnce = 1,
  YieldMany = 2,
};
using SILCoroutineKindField = BCFixed<2>;

// These IDs must \em not be renumbered or reordered without incrementing
// the module version.
enum OperatorKind : uint8_t {
  Infix = 0,
  Prefix,
  Postfix,
  PrecedenceGroup,  // only for cross references
};
// This is currently required to have the same width as AccessorKindField.
using OperatorKindField = BCFixed<4>;

// These IDs must \em not be renumbered or reordered without incrementing
// the module version.
enum AccessorKind : uint8_t {
  Get = 0,
  Set,
  WillSet,
  DidSet,
  Address,
  MutableAddress,
  Read,
  Modify,
};
using AccessorKindField = BCFixed<4>;

using AccessorCountField = BCFixed<3>;

// These IDs must \em not be renumbered or reordered without incrementing
// the module version.
enum CtorInitializerKind : uint8_t {
  Designated = 0,
  Convenience = 1,
  Factory = 2,
  ConvenienceFactory = 3,
};
using CtorInitializerKindField = BCFixed<2>;

// These IDs must \em not be renumbered or reordered without incrementing
// the module version.
enum class VarDeclSpecifier : uint8_t {
  Let = 0,
  Var,
  InOut,
  Shared,
  Owned,
};
using VarDeclSpecifierField = BCFixed<3>;

// These IDs must \em not be renumbered or reordered without incrementing
// the module version.
enum class ParameterConvention : uint8_t {
  Indirect_In,
  Indirect_Inout,
  Indirect_InoutAliasable,
  Direct_Owned,
  Direct_Unowned,
  Direct_Guaranteed,
  Indirect_In_Guaranteed,
  Indirect_In_Constant,
};
using ParameterConventionField = BCFixed<4>;

// SWIFT_ENABLE_TENSORFLOW
// These IDs must \em not be renumbered or reordered without incrementing
// the module version.
enum class SILParameterDifferentiability : uint8_t {
  DifferentiableOrNotApplicable,
  NotDifferentiable,
};

// These IDs must \em not be renumbered or reordered without incrementing
// the module version.
enum class ResultConvention : uint8_t {
  Indirect,
  Owned,
  Unowned,
  UnownedInnerPointer,
  Autoreleased,
};
using ResultConventionField = BCFixed<3>;

// These IDs must \em not be renumbered or reordered without incrementing
// the module version.
enum MetatypeRepresentation : uint8_t {
  MR_None, MR_Thin, MR_Thick, MR_ObjC
};
using MetatypeRepresentationField = BCFixed<2>;

// These IDs must \em not be renumbered or reordered without incrementing
// the module version.
enum class SelfAccessKind : uint8_t {
  NonMutating = 0,
  Mutating,
  __Consuming,
};
using SelfAccessKindField = BCFixed<2>;
  
/// Translates an operator DeclKind to a Serialization fixity, whose values are
/// guaranteed to be stable.
static inline OperatorKind getStableFixity(DeclKind kind) {
  switch (kind) {
  case DeclKind::PrefixOperator:
    return Prefix;
  case DeclKind::PostfixOperator:
    return Postfix;
  case DeclKind::InfixOperator:
    return Infix;
  default:
    llvm_unreachable("unknown operator fixity");
  }
}

// These IDs must \em not be renumbered or reordered without incrementing
// the module version.
enum GenericRequirementKind : uint8_t {
  Conformance = 0,
  SameType    = 1,
  Superclass  = 2,
  Layout = 3,
};
using GenericRequirementKindField = BCFixed<2>;

// These IDs must \em not be renumbered or reordered without incrementing
// the module version.
enum LayoutRequirementKind : uint8_t {
  UnknownLayout = 0,
  TrivialOfExactSize = 1,
  TrivialOfAtMostSize = 2,
  Trivial = 3,
  RefCountedObject = 4,
  NativeRefCountedObject = 5,
  Class = 6,
  NativeClass = 7
};
using LayoutRequirementKindField = BCFixed<3>;

// These IDs must \em not be renumbered or reordered without incrementing
// the module version.
enum Associativity : uint8_t {
  NonAssociative = 0,
  LeftAssociative,
  RightAssociative
};
using AssociativityField = BCFixed<2>;

// These IDs must \em not be renumbered or reordered without incrementing
// the module version.
enum ReferenceOwnership : uint8_t {
  Strong = 0,
  Weak,
  Unowned,
  Unmanaged,
};
using ReferenceOwnershipField = BCFixed<2>;

// These IDs must \em not be renumbered or reordered without incrementing
// the module version.
enum ValueOwnership : uint8_t {
  Default = 0,
  InOut,
  Shared,
  Owned
};
using ValueOwnershipField = BCFixed<2>;

// These IDs must \em not be renumbered or reordered without incrementing
// the module version.
enum class DefaultArgumentKind : uint8_t {
  None = 0,
  Normal,
  File,
  Line,
  Column,
  Function,
  Inherited,
  DSOHandle,
  NilLiteral,
  EmptyArray,
  EmptyDictionary,
};
using DefaultArgumentField = BCFixed<4>;

// These IDs must \em not be renumbered or reordered without incrementing
// the module version.
enum LibraryKind : uint8_t {
  Library = 0,
  Framework
};
using LibraryKindField = BCFixed<1>;

// These IDs must \em not be renumbered or reordered without incrementing
// the module version.
enum class AccessLevel : uint8_t {
  Private = 0,
  FilePrivate,
  Internal,
  Public,
  Open,
};
using AccessLevelField = BCFixed<3>;

// These IDs must \em not be renumbered or reordered without incrementing
// the module version.
enum class OptionalTypeKind : uint8_t {
  None,
  Optional,
  ImplicitlyUnwrappedOptional
};
using OptionalTypeKindField = BCFixed<2>;

// These IDs must \em not be renumbered or reordered without incrementing
// the module version.
enum class DeclNameKind: uint8_t {
  Normal,
  Subscript,
  Constructor,
  Destructor
};

// These IDs must \em not be renumbered or reordered without incrementing
// the module version.
enum SpecialIdentifierID : uint8_t {
  /// Special IdentifierID value for the Builtin module.
  BUILTIN_MODULE_ID = 0,
  /// Special IdentifierID value for the current module.
  CURRENT_MODULE_ID,
  /// Special value for the module for imported Objective-C headers.
  OBJC_HEADER_MODULE_ID,
  /// Special value for the special subscript name
  SUBSCRIPT_ID,
  /// Special value for the special constructor name
  CONSTRUCTOR_ID,
  /// Special value for the special destructor name
  DESTRUCTOR_ID,

  /// The number of special Identifier IDs. This value should never be encoded;
  /// it should only be used to count the number of names above. As such, it
  /// is correct and necessary to add new values above this one.
  NUM_SPECIAL_IDS
};

// These IDs must \em not be renumbered or reordered without incrementing
// the module version.
enum class EnumElementRawValueKind : uint8_t {
  /// No raw value serialized.
  None = 0,
  /// Integer literal.
  IntegerLiteral,
  /// TODO: Float, string, char, etc.
};

// These IDs must \em not be renumbered or reordered without incrementing
// the module version.
enum class ResilienceExpansion : uint8_t {
  Minimal = 0,
  Maximal,
};

using EnumElementRawValueKindField = BCFixed<4>;

/// The various types of blocks that can occur within a serialized Swift
/// module.
///
/// Some of these are shared with the swiftdoc format, which is a stable format.
/// Be very very careful when renumbering them.
enum BlockID {
  /// The module block, which contains all of the other blocks (and in theory
  /// allows a single file to contain multiple modules).
  MODULE_BLOCK_ID = llvm::bitc::FIRST_APPLICATION_BLOCKID,

  /// The control block, which contains all of the information that needs to
  /// be validated prior to committing to loading the serialized module.
  ///
  /// This is part of a stable format and must not be renumbered!
  ///
  /// \sa control_block
  CONTROL_BLOCK_ID,

  /// The input block, which contains all the files this module depends on.
  ///
  /// \sa input_block
  INPUT_BLOCK_ID,

  /// The "decls-and-types" block, which contains all of the declarations that
  /// come from this module.
  ///
  /// Types are also stored here, so that types that just wrap a Decl don't need
  /// a separate entry in the file.
  ///
  /// \sa decls_block
  DECLS_AND_TYPES_BLOCK_ID,

  /// The identifier block, which contains all of the strings used in
  /// identifiers in the module.
  ///
  /// Unlike other blocks in the file, all data within this block is completely
  /// opaque. Offsets into this block should point directly into the blob at a
  /// null-terminated UTF-8 string.
  IDENTIFIER_DATA_BLOCK_ID,

  /// The index block, which contains cross-referencing information for the
  /// module.
  ///
  /// \sa index_block
  INDEX_BLOCK_ID,

  /// The block for SIL functions.
  ///
  /// \sa sil_block
  SIL_BLOCK_ID,

  /// The index block for SIL functions.
  ///
  /// \sa sil_index_block
  SIL_INDEX_BLOCK_ID,

  /// A sub-block of the control block that contains configuration options
  /// needed to successfully load this module.
  ///
  /// \sa options_block
  OPTIONS_BLOCK_ID,

  /// The declaration member-tables index block, a sub-block of the index block.
  ///
  /// \sa decl_member_tables_block
  DECL_MEMBER_TABLES_BLOCK_ID,

  /// The module documentation container block, which contains all other
  /// documentation blocks.
  ///
  /// This is part of a stable format and must not be renumbered!
  MODULE_DOC_BLOCK_ID = 96,

  /// The comment block, which contains documentation comments.
  ///
  /// This is part of a stable format and must not be renumbered!
  ///
  /// \sa comment_block
  COMMENT_BLOCK_ID,
};

/// The record types within the control block.
///
/// Be VERY VERY careful when changing this block; it is also used by the
/// swiftdoc format, which \e must \e remain \e stable. Adding new records is
/// okay---they will be ignored---but modifying existing ones must be done
/// carefully. You may need to update the swiftdoc version in DocFormat.h.
///
/// \sa CONTROL_BLOCK_ID
namespace control_block {
  enum {
    METADATA = 1,
    MODULE_NAME,
    TARGET
  };

  using MetadataLayout = BCRecordLayout<
    METADATA, // ID
    BCFixed<16>, // Module format major version
    BCFixed<16>, // Module format minor version
    BCVBR<8>, // length of "short version string" in the blob
    BCVBR<8>, // length of "short compatibility version string" in the blob
    BCBlob // misc. version information
  >;

  using ModuleNameLayout = BCRecordLayout<
    MODULE_NAME,
    BCBlob
  >;

  using TargetLayout = BCRecordLayout<
    TARGET,
    BCBlob // LLVM triple
  >;
}

/// The record types within the options block (a sub-block of the control
/// block).
///
/// \sa OPTIONS_BLOCK_ID
namespace options_block {
  enum {
    SDK_PATH = 1,
    XCC,
    IS_SIB,
    IS_TESTABLE,
    RESILIENCE_STRATEGY,
    ARE_PRIVATE_IMPORTS_ENABLED
  };

  using SDKPathLayout = BCRecordLayout<
    SDK_PATH,
    BCBlob // path
  >;

  using XCCLayout = BCRecordLayout<
    XCC,
    BCBlob // -Xcc flag, as string
  >;

  using IsSIBLayout = BCRecordLayout<
    IS_SIB,
    BCFixed<1> // Is this an intermediate file?
  >;

  using IsTestableLayout = BCRecordLayout<
    IS_TESTABLE
  >;

  using ArePrivateImportsEnabledLayout = BCRecordLayout<
    ARE_PRIVATE_IMPORTS_ENABLED
  >;

  using ResilienceStrategyLayout = BCRecordLayout<
    RESILIENCE_STRATEGY,
    BCFixed<2>
  >;
}

/// The record types within the input block.
///
/// \sa INPUT_BLOCK_ID
namespace input_block {
  enum {
    IMPORTED_MODULE = 1,
    LINK_LIBRARY,
    IMPORTED_HEADER,
    IMPORTED_HEADER_CONTENTS,
    MODULE_FLAGS, // [unused]
    SEARCH_PATH,
    FILE_DEPENDENCY
  };

  using ImportedModuleLayout = BCRecordLayout<
    IMPORTED_MODULE,
    BCFixed<1>, // exported?
    BCFixed<1>, // scoped?
    BCBlob // module name, with submodule path pieces separated by \0s.
           // If the 'scoped' flag is set, the final path piece is an access
           // path within the module.
  >;

  using LinkLibraryLayout = BCRecordLayout<
    LINK_LIBRARY,
    LibraryKindField, // kind
    BCFixed<1>, // forced?
    BCBlob // library name
  >;

  using ImportedHeaderLayout = BCRecordLayout<
    IMPORTED_HEADER,
    BCFixed<1>, // exported?
    FileSizeField, // file size (for validation)
    FileHashField, // file hash (for validation)
    BCBlob // file path
  >;

  using ImportedHeaderContentsLayout = BCRecordLayout<
    IMPORTED_HEADER_CONTENTS,
    BCBlob
  >;

  using SearchPathLayout = BCRecordLayout<
    SEARCH_PATH,
    BCFixed<1>, // framework?
    BCFixed<1>, // system?
    BCBlob      // path
  >;

  using FileDependencyLayout = BCRecordLayout<
    FILE_DEPENDENCY,
    FileSizeField,    // file size (for validation)
    FileModTimeField, // file mtime (for validation)
    BCBlob            // path
  >;
}

/// The record types within the "decls-and-types" block.
///
/// \sa DECLS_AND_TYPES_BLOCK_ID
namespace decls_block {
  enum RecordKind : uint8_t {
#define RECORD(Id) Id,
#define RECORD_VAL(Id, Value) Id = Value,
#include "swift/Serialization/DeclTypeRecordNodes.def"
  };

  using BuiltinAliasTypeLayout = BCRecordLayout<
    BUILTIN_ALIAS_TYPE,
    DeclIDField, // typealias decl
    TypeIDField  // canonical type (a fallback)
  >;

  using TypeAliasTypeLayout = BCRecordLayout<
    NAME_ALIAS_TYPE,
    DeclIDField,      // typealias decl
    TypeIDField,      // parent type
    TypeIDField,      // underlying type
    TypeIDField,      // substituted type
    SubstitutionMapIDField // substitution map
  >;

  using GenericTypeParamTypeLayout = BCRecordLayout<
    GENERIC_TYPE_PARAM_TYPE,
    DeclIDField, // generic type parameter decl or depth
    BCVBR<4>     // index + 1, or zero if we have a generic type parameter decl
  >;

  using DependentMemberTypeLayout = BCRecordLayout<
    DEPENDENT_MEMBER_TYPE,
    TypeIDField,      // base type
    DeclIDField       // associated type decl
  >;
  using NominalTypeLayout = BCRecordLayout<
    NOMINAL_TYPE,
    DeclIDField, // decl
    TypeIDField  // parent
  >;

  using ParenTypeLayout = BCRecordLayout<
    PAREN_TYPE,
    TypeIDField         // inner type
  >;

  using TupleTypeLayout = BCRecordLayout<
    TUPLE_TYPE
  >;

  using TupleTypeEltLayout = BCRecordLayout<
    TUPLE_TYPE_ELT,
    IdentifierIDField,  // name
    TypeIDField         // type
  >;

  using FunctionTypeLayout = BCRecordLayout<
    FUNCTION_TYPE,
    TypeIDField, // output
    FunctionTypeRepresentationField, // representation
    BCFixed<1>,  // noescape?
    // SWIFT_ENABLE_TENSORFLOW
    BCFixed<1>,  // throws?
    BCFixed<1>   // differentiable?
    // trailed by parameters
  >;

  using FunctionParamLayout = BCRecordLayout<
    FUNCTION_PARAM,
    // SWIFT_ENABLE_TENSORFLOW
    IdentifierIDField,   // name
    TypeIDField,         // type
    BCFixed<1>,          // vararg?
    BCFixed<1>,          // autoclosure?
    BCFixed<1>,          // escaping?
    ValueOwnershipField, // inout, shared or owned?
    BCFixed<1>           // nondifferentiable?
  >;

  using MetatypeTypeLayout = BCRecordLayout<
    METATYPE_TYPE,
    TypeIDField,                       // instance type
    MetatypeRepresentationField        // representation
  >;

  using ExistentialMetatypeTypeLayout = BCRecordLayout<
    EXISTENTIAL_METATYPE_TYPE,
    TypeIDField,                       // instance type
    MetatypeRepresentationField        // representation
  >;

  using ArchetypeTypeLayout = BCRecordLayout<
    ARCHETYPE_TYPE,
    GenericEnvironmentIDField, // generic environment
    TypeIDField                // interface type
  >;

  using OpenedExistentialTypeLayout = BCRecordLayout<
    OPENED_EXISTENTIAL_TYPE,
    TypeIDField         // the existential type
  >;

  using DynamicSelfTypeLayout = BCRecordLayout<
    DYNAMIC_SELF_TYPE,
    TypeIDField          // self type
  >;

  using ProtocolCompositionTypeLayout = BCRecordLayout<
    PROTOCOL_COMPOSITION_TYPE,
    BCFixed<1>,          // has AnyObject constraint
    BCArray<TypeIDField> // protocols
  >;

  using BoundGenericTypeLayout = BCRecordLayout<
    BOUND_GENERIC_TYPE,
    DeclIDField, // generic decl
    TypeIDField, // parent
    BCArray<TypeIDField> // generic arguments
  >;

  using GenericFunctionTypeLayout = BCRecordLayout<
    GENERIC_FUNCTION_TYPE,
    TypeIDField,         // output
    FunctionTypeRepresentationField, // representation
    BCFixed<1>,          // throws?
    // SWIFT_ENABLE_TENSORFLOW
    BCFixed<1>,          // differentiable?
    GenericSignatureIDField // generic signture

    // trailed by parameters
  >;

  using SILFunctionTypeLayout = BCRecordLayout<
    SIL_FUNCTION_TYPE,
    SILCoroutineKindField, // coroutine kind
    ParameterConventionField, // callee convention
    SILFunctionTypeRepresentationField, // representation
    BCFixed<1>,            // pseudogeneric?
    BCFixed<1>,            // noescape?
    // SWIFT_ENABLE_TENSORFLOW
    BCFixed<1>,            // differentiable?
    BCFixed<1>,            // error result?
    BCFixed<30>,           // number of parameters
    BCFixed<30>,           // number of yields
    BCFixed<30>,           // number of results
    GenericSignatureIDField, // generic signature
    // SWIFT_ENABLE_TENSORFLOW
    BCArray<TypeIDField>   // for each parameter: type, convention, and (if
                           // function is differentiable) differentiability,
                           // followed by result types/conventions, alternating
                           // followed by error result type/convention
    // Optionally a protocol conformance (for witness_methods)
  >;
  
  using SILBlockStorageTypeLayout = BCRecordLayout<
    SIL_BLOCK_STORAGE_TYPE,
    TypeIDField            // capture type
  >;

  using SILLayoutLayout = BCRecordLayout<
    SIL_LAYOUT,
    GenericSignatureIDField,    // generic signature
    BCFixed<31>,                // number of fields
    BCArray<TypeIDWithBitField> // field types with mutability
  >;

  using SILBoxTypeLayout = BCRecordLayout<
    SIL_BOX_TYPE,
    SILLayoutIDField,     // layout
    SubstitutionMapIDField // substitutions
  >;

  template <unsigned Code>
  using SyntaxSugarTypeLayout = BCRecordLayout<
    Code,
    TypeIDField // element type
  >;

  using ArraySliceTypeLayout = SyntaxSugarTypeLayout<ARRAY_SLICE_TYPE>;
  using OptionalTypeLayout = SyntaxSugarTypeLayout<OPTIONAL_TYPE>;

  using DictionaryTypeLayout = BCRecordLayout<
    DICTIONARY_TYPE,
    TypeIDField, // key type
    TypeIDField  // value type
  >;

  using ReferenceStorageTypeLayout = BCRecordLayout<
    REFERENCE_STORAGE_TYPE,
    ReferenceOwnershipField, // ownership
    TypeIDField              // implementation type
  >;

  using UnboundGenericTypeLayout = BCRecordLayout<
    UNBOUND_GENERIC_TYPE,
    DeclIDField, // generic decl
    TypeIDField  // parent
  >;

  using TypeAliasLayout = BCRecordLayout<
    TYPE_ALIAS_DECL,
    IdentifierIDField, // name
    DeclContextIDField,// context decl
    TypeIDField, // underlying type
    TypeIDField, // interface type (no longer used)
    BCFixed<1>,  // implicit flag
    GenericEnvironmentIDField, // generic environment
    AccessLevelField, // access level
    BCArray<TypeIDField> // dependency types
    // Trailed by generic parameters (if any).
  >;

  using GenericTypeParamDeclLayout = BCRecordLayout<
    GENERIC_TYPE_PARAM_DECL,
    IdentifierIDField,  // name
    BCFixed<1>,         // implicit flag
    BCVBR<4>,           // depth
    BCVBR<4>            // index
  >;

  using AssociatedTypeDeclLayout = BCRecordLayout<
    ASSOCIATED_TYPE_DECL,
    IdentifierIDField,   // name
    DeclContextIDField,  // context decl
    TypeIDField,         // default definition
    BCFixed<1>,          // implicit flag
    BCArray<DeclIDField> // overridden associated types
  >;

  using StructLayout = BCRecordLayout<
    STRUCT_DECL,
    IdentifierIDField,      // name
    DeclContextIDField,     // context decl
    BCFixed<1>,             // implicit flag
    BCFixed<1>,             // isObjC
    GenericEnvironmentIDField, // generic environment
    AccessLevelField,       // access level
    BCVBR<4>,               // number of conformances
    BCArray<TypeIDField>    // inherited types
    // Trailed by the generic parameters (if any), the members record, and
    // finally conformance info (if any).
  >;

  using EnumLayout = BCRecordLayout<
    ENUM_DECL,
    IdentifierIDField,      // name
    DeclContextIDField,     // context decl
    BCFixed<1>,             // implicit flag
    BCFixed<1>,             // isObjC
    GenericEnvironmentIDField, // generic environment
    TypeIDField,            // raw type
    AccessLevelField,       // access level
    BCVBR<4>,               // number of conformances
    BCVBR<4>,               // number of inherited types
    BCArray<TypeIDField>    // inherited types, followed by dependency types
    // Trailed by the generic parameters (if any), the members record, and
    // finally conformance info (if any).
  >;

  using ClassLayout = BCRecordLayout<
    CLASS_DECL,
    IdentifierIDField,      // name
    DeclContextIDField,     // context decl
    BCFixed<1>,             // implicit?
    BCFixed<1>,             // explicitly objc?
    BCFixed<1>,             // requires stored property initial values?
    BCFixed<1>,             // inherits convenience initializers from its superclass?
    GenericEnvironmentIDField, // generic environment
    TypeIDField,            // superclass
    AccessLevelField,       // access level
    BCVBR<4>,               // number of conformances
    BCArray<TypeIDField>    // inherited types
    // Trailed by the generic parameters (if any), the members record, and
    // finally conformance info (if any).
  >;

  using ProtocolLayout = BCRecordLayout<
    PROTOCOL_DECL,
    IdentifierIDField,      // name
    DeclContextIDField,     // context decl
    BCFixed<1>,             // implicit flag
    BCFixed<1>,             // class-bounded?
    BCFixed<1>,             // objc?
    BCFixed<1>,             // existential-type-supported?
    GenericEnvironmentIDField, // generic environment
    TypeIDField,            // superclass
    AccessLevelField,       // access level
    BCArray<DeclIDField>    // inherited types
    // Trailed by the generic parameters (if any), the members record, and
    // the default witness table record
  >;

  /// A default witness table for a protocol.
  using DefaultWitnessTableLayout = BCRecordLayout<
    DEFAULT_WITNESS_TABLE,
    BCArray<DeclIDField>
    // An array of requirement / witness pairs
  >;

  using ConstructorLayout = BCRecordLayout<
    CONSTRUCTOR_DECL,
    DeclContextIDField, // context decl
    OptionalTypeKindField,  // failability
    BCFixed<1>,  // implicit?
    BCFixed<1>,  // objc?
    BCFixed<1>,  // stub implementation?
    BCFixed<1>,  // throws?
    CtorInitializerKindField,  // initializer kind
    GenericEnvironmentIDField, // generic environment
    DeclIDField, // overridden decl
    AccessLevelField, // access level
    BCFixed<1>,   // requires a new vtable slot
    BCFixed<1>,   // default argument resilience expansion
    BCFixed<1>,   // 'required' but overridden is not (used for recovery)
    BCVBR<5>,     // number of parameter name components
    BCArray<IdentifierIDField> // name components,
                               // followed by TypeID dependencies
    // This record is trailed by:
    // - its generic parameters, if any
    // - its parameter patterns,
    // - the foreign error convention, if any
    // - inlinable body text, if any
  >;

  using VarLayout = BCRecordLayout<
    VAR_DECL,
    IdentifierIDField, // name
    DeclContextIDField,  // context decl
    BCFixed<1>,   // implicit?
    BCFixed<1>,   // explicitly objc?
    BCFixed<1>,   // static?
    VarDeclSpecifierField,   // specifier
    BCFixed<1>,   // HasNonPatternBindingInit?
    BCFixed<1>,   // is getter mutating?
    BCFixed<1>,   // is setter mutating?
    OpaqueReadOwnershipField,   // opaque read ownership
    ReadImplKindField,   // read implementation
    WriteImplKindField,   // write implementation
    ReadWriteImplKindField,   // read-write implementation
    AccessorCountField, // number of accessors
    TypeIDField,  // interface type
    DeclIDField,  // overridden decl
    AccessLevelField, // access level
    AccessLevelField, // setter access, if applicable
    BCArray<TypeIDField> // accessors and dependencies
  >;

  using ParamLayout = BCRecordLayout<
    PARAM_DECL,
    IdentifierIDField,     // argument name
    IdentifierIDField,     // parameter name
    DeclContextIDField,    // context decl
    VarDeclSpecifierField, // specifier
    TypeIDField,           // interface type
    BCFixed<1>,            // isVariadic?
    BCFixed<1>,            // isAutoClosure?
    DefaultArgumentField,  // default argument kind
    BCBlob                 // default argument text
  >;

  using FuncLayout = BCRecordLayout<
    FUNC_DECL,
    DeclContextIDField,  // context decl
    BCFixed<1>,   // implicit?
    BCFixed<1>,   // is 'static' or 'class'?
    StaticSpellingKindField, // spelling of 'static' or 'class'
    BCFixed<1>,   // isObjC?
    SelfAccessKindField,   // self access kind
    BCFixed<1>,   // has dynamic self?
    BCFixed<1>,   // has forced static dispatch?
    BCFixed<1>,   // throws?
    GenericEnvironmentIDField, // generic environment
    TypeIDField,  // result interface type
    DeclIDField,  // operator decl
    DeclIDField,  // overridden function
    BCVBR<5>,     // 0 for a simple name, otherwise the number of parameter name
                  // components plus one
    AccessLevelField, // access level
    BCFixed<1>,   // requires a new vtable slot
    BCFixed<1>,   // default argument resilience expansion
    BCArray<IdentifierIDField> // name components,
                               // followed by TypeID dependencies
    // The record is trailed by:
    // - its _silgen_name, if any
    // - its generic parameters, if any
    // - body parameter patterns
    // - the foreign error convention, if any
    // - inlinable body text, if any
  >;

  // TODO: remove the unnecessary FuncDecl components here
  using AccessorLayout = BCRecordLayout<
    ACCESSOR_DECL,
    DeclContextIDField,  // context decl
    BCFixed<1>,   // implicit?
    BCFixed<1>,   // is 'static' or 'class'?
    StaticSpellingKindField, // spelling of 'static' or 'class'
    BCFixed<1>,   // isObjC?
    SelfAccessKindField,   // self access kind
    BCFixed<1>,   // has dynamic self?
    BCFixed<1>,   // has forced static dispatch?
    BCFixed<1>,   // throws?
    GenericEnvironmentIDField, // generic environment
    TypeIDField,  // result interface type
    DeclIDField,  // overridden function
    DeclIDField,  // AccessorStorageDecl
    AccessorKindField, // accessor kind
    AccessLevelField, // access level
    BCFixed<1>,   // requires a new vtable slot
    BCFixed<1>,   // default argument resilience expansion
    BCArray<IdentifierIDField> // name components,
                               // followed by TypeID dependencies
    // The record is trailed by:
    // - its _silgen_name, if any
    // - its generic parameters, if any
    // - body parameter patterns
    // - the foreign error convention, if any
    // - inlinable body text, if any
  >;

  using PatternBindingLayout = BCRecordLayout<
    PATTERN_BINDING_DECL,
    DeclContextIDField, // context decl
    BCFixed<1>,  // implicit flag
    BCFixed<1>,  // static?
    StaticSpellingKindField, // spelling of 'static' or 'class'
    BCVBR<3>,    // numpatterns
    BCArray<DeclContextIDField> // init contexts
    // The patterns and decl-contexts trail the record.
  >;

  template <unsigned Code>
  using UnaryOperatorLayout = BCRecordLayout<
    Code, // ID field
    IdentifierIDField,  // name
    DeclContextIDField, // context decl
    BCArray<DeclIDField> // designated types
  >;

  using PrefixOperatorLayout = UnaryOperatorLayout<PREFIX_OPERATOR_DECL>;
  using PostfixOperatorLayout = UnaryOperatorLayout<POSTFIX_OPERATOR_DECL>;

  using InfixOperatorLayout = BCRecordLayout<
    INFIX_OPERATOR_DECL,
    IdentifierIDField, // name
    DeclContextIDField,// context decl
    DeclIDField,       // precedence group
    BCArray<DeclIDField> // designated types
  >;

  using PrecedenceGroupLayout = BCRecordLayout<
    PRECEDENCE_GROUP_DECL,
    IdentifierIDField, // name
    DeclContextIDField,// context decl
    AssociativityField,// associativity
    BCFixed<1>,        // assignment
    BCVBR<2>,          // numHigherThan
    BCArray<DeclIDField> // higherThan, followed by lowerThan
  >;

  using EnumElementLayout = BCRecordLayout<
    ENUM_ELEMENT_DECL,
    DeclContextIDField,// context decl
    BCFixed<1>,  // implicit?
    BCFixed<1>,  // has payload?
    EnumElementRawValueKindField,  // raw value kind
    BCFixed<1>,  // negative raw value?
    IdentifierIDField, // raw value
    BCFixed<1>,   // default argument resilience expansion
    BCVBR<5>, // number of parameter name components
    BCArray<IdentifierIDField> // name components,

    // The record is trailed by:
    // - its argument parameters, if any
  >;

  using SubscriptLayout = BCRecordLayout<
    SUBSCRIPT_DECL,
    DeclContextIDField, // context decl
    BCFixed<1>,  // implicit?
    BCFixed<1>,  // objc?
    BCFixed<1>,   // is getter mutating?
    BCFixed<1>,   // is setter mutating?
    OpaqueReadOwnershipField,   // opaque read ownership
    ReadImplKindField,   // read implementation
    WriteImplKindField,   // write implementation
    ReadWriteImplKindField,   // read-write implementation
    AccessorCountField, // number of accessors
    GenericEnvironmentIDField, // generic environment
    TypeIDField, // element interface type
    DeclIDField, // overridden decl
    AccessLevelField, // access level
    AccessLevelField, // setter access, if applicable
    BCVBR<5>,    // number of parameter name components
    BCArray<IdentifierIDField> // name components,
                               // followed by DeclID accessors,
                               // followed by TypeID dependencies
    // Trailed by:
    // - generic parameters, if any
    // - the indices pattern
  >;

  using ExtensionLayout = BCRecordLayout<
    EXTENSION_DECL,
    TypeIDField, // base type
    DeclContextIDField, // context decl
    BCFixed<1>,  // implicit flag
    GenericEnvironmentIDField,  // generic environment
    BCVBR<4>,    // # of protocol conformances
    BCVBR<4>,    // number of inherited types
    BCArray<TypeIDField> // inherited types, followed by TypeID dependencies
    // Trailed by the generic parameter lists, members record, and then
    // conformance info (if any).
  >;

  using DestructorLayout = BCRecordLayout<
    DESTRUCTOR_DECL,
    DeclContextIDField, // context decl
    BCFixed<1>,  // implicit?
    BCFixed<1>,  // objc?
    GenericEnvironmentIDField // generic environment
    // This record is trailed by its inlinable body text
  >;

  using InlinableBodyTextLayout = BCRecordLayout<
    INLINABLE_BODY_TEXT,
    BCBlob // body text
  >;

  using ParameterListLayout = BCRecordLayout<
    PARAMETERLIST,
    BCArray<DeclIDField> // params
  >;

  using ParenPatternLayout = BCRecordLayout<
    PAREN_PATTERN,
    BCFixed<1> // implicit?
    // The sub-pattern trails the record.
  >;

  using TuplePatternLayout = BCRecordLayout<
    TUPLE_PATTERN,
    TypeIDField, // type
    BCVBR<5>,    // arity
    BCFixed<1>   // implicit?
    // The elements trail the record.
  >;

  using TuplePatternEltLayout = BCRecordLayout<
    TUPLE_PATTERN_ELT,
    IdentifierIDField     // label
    // The element pattern trails the record.
  >;

  using NamedPatternLayout = BCRecordLayout<
    NAMED_PATTERN,
    DeclIDField, // associated VarDecl
    TypeIDField, // type
    BCFixed<1>   // implicit?
  >;

  using AnyPatternLayout = BCRecordLayout<
    ANY_PATTERN,
    TypeIDField, // type
    BCFixed<1>   // implicit?
    // FIXME: is the type necessary?
  >;

  using TypedPatternLayout = BCRecordLayout<
    TYPED_PATTERN,
    TypeIDField, // associated type
    BCFixed<1>   // implicit?
    // The sub-pattern trails the record.
  >;

  using VarPatternLayout = BCRecordLayout<
    VAR_PATTERN,
    BCFixed<1>, // isLet?
    BCFixed<1>  // implicit?
    // The sub-pattern trails the record.
  >;

  using GenericParamListLayout = BCRecordLayout<
    GENERIC_PARAM_LIST,
    BCArray<DeclIDField>        // the GenericTypeParamDecls
  >;

  using GenericSignatureLayout = BCRecordLayout<
    GENERIC_SIGNATURE,
    BCArray<TypeIDField>         // generic parameter types
  >;

  using SubstitutionMapLayout = BCRecordLayout<
    SUBSTITUTION_MAP,
    GenericSignatureIDField,     // generic signature
    BCVBR<5>,                    // # of conformances
    BCArray<TypeIDField>         // replacement types
    // Conformances trail the record.
  >;

  using SILGenericEnvironmentLayout = BCRecordLayout<
    SIL_GENERIC_ENVIRONMENT,
    BCArray<TypeIDField>         // (generic parameter name, sugared interface
                                 //  type) pairs
  >;

  using GenericRequirementLayout = BCRecordLayout<
    GENERIC_REQUIREMENT,
    GenericRequirementKindField, // requirement kind
    TypeIDField,                 // subject type
    TypeIDField                  // constraint type
  >;

  using LayoutRequirementLayout = BCRecordLayout<
    LAYOUT_REQUIREMENT,
    LayoutRequirementKindField,  // requirement kind
    TypeIDField,                 // type being constrained
    BCFixed<24>,                 // size
    BCFixed<32>                  // alignment
  >;

  /// Specifies the private discriminator string for a private declaration. This
  /// identifies the declaration's original source file in some opaque way.
  using PrivateDiscriminatorLayout = BCRecordLayout<
    PRIVATE_DISCRIMINATOR,
    IdentifierIDField  // discriminator string, as an identifier
  >;

  using LocalDiscriminatorLayout = BCRecordLayout<
    LOCAL_DISCRIMINATOR,
    BCVBR<2> // context-scoped discriminator counter
  >;

  using FilenameForPrivateLayout = BCRecordLayout<
    FILENAME_FOR_PRIVATE,
    IdentifierIDField  // the file name, as an identifier
  >;

  /// A placeholder for lack of concrete conformance information.
  using AbstractProtocolConformanceLayout = BCRecordLayout<
    ABSTRACT_PROTOCOL_CONFORMANCE,
    DeclIDField // the protocol
  >;

  /// A placeholder for an invalid conformance.
  using InvalidProtocolConformanceLayout = BCRecordLayout<
    INVALID_PROTOCOL_CONFORMANCE
  >;

  using NormalProtocolConformanceLayout = BCRecordLayout<
    NORMAL_PROTOCOL_CONFORMANCE,
    DeclIDField, // the protocol
    DeclContextIDField, // the decl that provided this conformance
    BCVBR<5>, // type mapping count
    BCVBR<5>, // value mapping count
    BCVBR<5>, // requirement signature conformance count
    BCArray<DeclIDField>
    // The array contains type witnesses, then value witnesses.
    // Requirement signature conformances follow, then the substitution records
    // for the associated types.
  >;

  using SelfProtocolConformanceLayout = BCRecordLayout<
    SELF_PROTOCOL_CONFORMANCE,
    DeclIDField // the protocol
  >;

  using SpecializedProtocolConformanceLayout = BCRecordLayout<
    SPECIALIZED_PROTOCOL_CONFORMANCE,
    TypeIDField,           // conforming type
    SubstitutionMapIDField // substitution map
    // trailed by the underlying conformance
  >;

  using InheritedProtocolConformanceLayout = BCRecordLayout<
    INHERITED_PROTOCOL_CONFORMANCE,
    TypeIDField // the conforming type
  >;

  // Refers to a normal protocol conformance in the given module via its id.
  using NormalProtocolConformanceIdLayout = BCRecordLayout<
    NORMAL_PROTOCOL_CONFORMANCE_ID,
    NormalConformanceIDField // the normal conformance ID
  >;

  using ProtocolConformanceXrefLayout = BCRecordLayout<
    PROTOCOL_CONFORMANCE_XREF,
    DeclIDField, // the protocol being conformed to
    DeclIDField, // the nominal type of the conformance
    ModuleIDField // the module in which the conformance can be found
  >;

  using MembersLayout = BCRecordLayout<
    MEMBERS,
    BCArray<DeclIDField>
  >;

  using XRefLayout = BCRecordLayout<
    XREF,
    ModuleIDField,  // base module ID
    BCVBR<4>        // xref path length (cannot be 0)
  >;

  using XRefTypePathPieceLayout = BCRecordLayout<
    XREF_TYPE_PATH_PIECE,
    IdentifierIDField, // name
    IdentifierIDField, // private discriminator
    BCFixed<1>,        // restrict to protocol extension
    BCFixed<1>         // imported from Clang?
  >;

  using XRefValuePathPieceLayout = BCRecordLayout<
    XREF_VALUE_PATH_PIECE,
    TypeIDField,       // type
    IdentifierIDField, // name
    BCFixed<1>,        // restrict to protocol extension
    BCFixed<1>,        // imported from Clang?
    BCFixed<1>         // static?
  >;

  using XRefInitializerPathPieceLayout = BCRecordLayout<
    XREF_INITIALIZER_PATH_PIECE,
    TypeIDField,             // type
    BCFixed<1>,              // restrict to protocol extension
    BCFixed<1>,              // imported from Clang?
    CtorInitializerKindField // initializer kind
  >;

  using XRefExtensionPathPieceLayout = BCRecordLayout<
    XREF_EXTENSION_PATH_PIECE,
    ModuleIDField,       // module ID
    GenericSignatureIDField  // for a constrained extension,
                             // the generic signature
  >;

  using XRefOperatorOrAccessorPathPieceLayout = BCRecordLayout<
    XREF_OPERATOR_OR_ACCESSOR_PATH_PIECE,
    IdentifierIDField, // name
    AccessorKindField  // accessor kind OR operator fixity
  >;
  static_assert(std::is_same<AccessorKindField, OperatorKindField>::value,
                "accessor kinds and operator kinds are not compatible");

  using XRefGenericParamPathPieceLayout = BCRecordLayout<
    XREF_GENERIC_PARAM_PATH_PIECE,
    BCVBR<5>, // depth
    BCVBR<5>  // index
  >;

  using SILGenNameDeclAttrLayout = BCRecordLayout<
    SILGenName_DECL_ATTR,
    BCFixed<1>, // implicit flag
    BCBlob      // _silgen_name
  >;

  using CDeclDeclAttrLayout = BCRecordLayout<
    CDecl_DECL_ATTR,
    BCFixed<1>, // implicit flag
    BCBlob      // _silgen_name
  >;

  
  using AlignmentDeclAttrLayout = BCRecordLayout<
    Alignment_DECL_ATTR,
    BCFixed<1>, // implicit flag
    BCFixed<31> // alignment
  >;
  
  using SwiftNativeObjCRuntimeBaseDeclAttrLayout = BCRecordLayout<
    SwiftNativeObjCRuntimeBase_DECL_ATTR,
    BCFixed<1>, // implicit flag
    IdentifierIDField // name
  >;

  using SemanticsDeclAttrLayout = BCRecordLayout<
    Semantics_DECL_ATTR,
    BCFixed<1>, // implicit flag
    BCBlob      // semantics value
  >;

  using EffectsDeclAttrLayout = BCRecordLayout<
    Effects_DECL_ATTR,
    BCFixed<2>  // modref value
  >;

  using DeclContextLayout = BCRecordLayout<
    DECL_CONTEXT,
    // If this DeclContext is a local context, this is an
    // index into the local decl context table.
    // If this DeclContext is a Decl (and not a DeclContext
    // *at all*, this is an index into the decl table.
    DeclContextIDField,
    BCFixed<1> // is a decl
  >;

  using ForeignErrorConventionLayout = BCRecordLayout<
    FOREIGN_ERROR_CONVENTION,
    ForeignErrorConventionKindField,  // kind
    BCFixed<1>,                       // owned
    BCFixed<1>,                       // replaced
    BCVBR<4>,                         // error parameter index
    TypeIDField,                      // error parameter type
    TypeIDField                       // result type
  >;

  using AbstractClosureExprLayout = BCRecordLayout<
    ABSTRACT_CLOSURE_EXPR_CONTEXT,
    TypeIDField, // type
    BCFixed<1>, // implicit
    BCVBR<4>, // discriminator
    DeclContextIDField // parent context decl
  >;

  using TopLevelCodeDeclContextLayout = BCRecordLayout<
    TOP_LEVEL_CODE_DECL_CONTEXT,
    DeclContextIDField // parent context decl
  >;

  using PatternBindingInitializerLayout = BCRecordLayout<
    PATTERN_BINDING_INITIALIZER_CONTEXT,
    DeclIDField, // parent pattern binding decl
    BCVBR<3>,    // binding index in the pattern binding decl
    BCBlob       // initializer text, if present
  >;

  using DefaultArgumentInitializerLayout = BCRecordLayout<
    DEFAULT_ARGUMENT_INITIALIZER_CONTEXT,
    DeclContextIDField, // parent context decl
    BCVBR<3> // parameter index
  >;

  // Stub layouts, unused.
  using ReferenceOwnershipDeclAttrLayout
    = BCRecordLayout<ReferenceOwnership_DECL_ATTR>;
  using RawDocCommentDeclAttrLayout = BCRecordLayout<RawDocComment_DECL_ATTR>;
  using AccessControlDeclAttrLayout = BCRecordLayout<AccessControl_DECL_ATTR>;
  using SetterAccessDeclAttrLayout = BCRecordLayout<SetterAccess_DECL_ATTR>;
  using ObjCBridgedDeclAttrLayout = BCRecordLayout<ObjCBridged_DECL_ATTR>;
  using SynthesizedProtocolDeclAttrLayout
    = BCRecordLayout<SynthesizedProtocol_DECL_ATTR>;
  using ImplementsDeclAttrLayout = BCRecordLayout<Implements_DECL_ATTR>;
  using ObjCRuntimeNameDeclAttrLayout
    = BCRecordLayout<ObjCRuntimeName_DECL_ATTR>;
  using RestatedObjCConformanceDeclAttrLayout
    = BCRecordLayout<RestatedObjCConformance_DECL_ATTR>;
  using ClangImporterSynthesizedTypeDeclAttrLayout
    = BCRecordLayout<ClangImporterSynthesizedType_DECL_ATTR>;
  using PrivateImportDeclAttrLayout = BCRecordLayout<PrivateImport_DECL_ATTR>;

  using InlineDeclAttrLayout = BCRecordLayout<
    Inline_DECL_ATTR,
    BCFixed<2>  // inline value
  >;

  using OptimizeDeclAttrLayout = BCRecordLayout<
    Optimize_DECL_ATTR,
    BCFixed<2>  // optimize value
  >;

  // Encodes a VersionTuple:
  //
  //  Major
  //  Minor
  //  Subminor
  //  HasMinor
  //  HasSubminor
#define BC_AVAIL_TUPLE\
    BCVBR<5>,\
    BCVBR<5>,\
    BCVBR<4>,\
    BCFixed<1>,\
    BCFixed<1>

  using AvailableDeclAttrLayout = BCRecordLayout<
    Available_DECL_ATTR,
    BCFixed<1>, // implicit flag
    BCFixed<1>, // is unconditionally unavailable?
    BCFixed<1>, // is unconditionally deprecated?
    BCFixed<1>, // is this PackageDescription version-specific kind?
    BC_AVAIL_TUPLE, // Introduced
    BC_AVAIL_TUPLE, // Deprecated
    BC_AVAIL_TUPLE, // Obsoleted
    BCVBR<5>,   // platform
    BCVBR<5>,   // number of bytes in message string
    BCVBR<5>,   // number of bytes in rename string
    BCBlob      // platform, followed by message
  >;

#undef BC_AVAIL_TUPLE

  using ObjCDeclAttrLayout = BCRecordLayout<
    ObjC_DECL_ATTR,
    BCFixed<1>, // implicit flag
    BCFixed<1>, // Swift 3 inferred
    BCFixed<1>, // implicit name flag
    BCVBR<4>,   // # of arguments (+1) or zero if no name
    BCArray<IdentifierIDField>
  >;

  using SpecializeDeclAttrLayout = BCRecordLayout<
    Specialize_DECL_ATTR,
    BCFixed<1>, // exported flag
    BCFixed<1> // specialization kind
  >;

  // SWIFT_ENABLE_TENSORFLOW
  using DifferentiableDeclAttrLayout = BCRecordLayout<
    Differentiable_DECL_ATTR,
    BCFixed<1>, // Implicit flag.
    IdentifierIDField, // JVP name.
    DeclIDField, // JVP function declaration.
    IdentifierIDField, // VJP name.
    DeclIDField, // VJP function declaration.
    BCArray<BCFixed<1>> // Differentiation parameter indices' bitvector.
  >;

  // SWIFT_ENABLE_TENSORFLOW
  using DifferentiatingDeclAttrLayout = BCRecordLayout<
    Differentiating_DECL_ATTR,
    BCFixed<1>, // Implicit flag.
    IdentifierIDField, // Original name.
    DeclIDField // Original function declaration.
  >;

#define SIMPLE_DECL_ATTR(X, CLASS, ...) \
  using CLASS##DeclAttrLayout = BCRecordLayout< \
    CLASS##_DECL_ATTR, \
    BCFixed<1> /* implicit flag */ \
  >;
#include "swift/AST/Attr.def"

  using DynamicReplacementDeclAttrLayout = BCRecordLayout<
    DynamicReplacement_DECL_ATTR,
    BCFixed<1>, // implicit flag
    DeclIDField, // replaced function
    BCVBR<4>,   // # of arguments (+1) or zero if no name
    BCArray<IdentifierIDField>
  >;

}

/// Returns the encoding kind for the given decl.
///
/// Note that this does not work for all encodable decls, only those designed
/// to be stored in a hash table.
static inline decls_block::RecordKind getKindForTable(const Decl *D) {
  using namespace decls_block;

  switch (D->getKind()) {
  case DeclKind::TypeAlias:
    return decls_block::TYPE_ALIAS_DECL;
  case DeclKind::Enum:
    return decls_block::ENUM_DECL;
  case DeclKind::Struct:
    return decls_block::STRUCT_DECL;
  case DeclKind::Class:
    return decls_block::CLASS_DECL;
  case DeclKind::Protocol:
    return decls_block::PROTOCOL_DECL;

  case DeclKind::Func:
    return decls_block::FUNC_DECL;
  case DeclKind::Var:
    return decls_block::VAR_DECL;
  case DeclKind::Param:
    return decls_block::PARAM_DECL;

  case DeclKind::Subscript:
    return decls_block::SUBSCRIPT_DECL;
  case DeclKind::Constructor:
    return decls_block::CONSTRUCTOR_DECL;
  case DeclKind::Destructor:
    return decls_block::DESTRUCTOR_DECL;

  default:
    llvm_unreachable("cannot store this kind of decl in a hash table");
  }
}

/// The record types within the identifier block.
///
/// \sa IDENTIFIER_BLOCK_ID
namespace identifier_block {
  enum {
    IDENTIFIER_DATA = 1
  };

  using IdentifierDataLayout = BCRecordLayout<IDENTIFIER_DATA, BCBlob>;
};

/// The record types within the index block.
///
/// \sa INDEX_BLOCK_ID
namespace index_block {
  enum RecordKind {
    TYPE_OFFSETS = 1,
    DECL_OFFSETS,
    IDENTIFIER_OFFSETS,
    TOP_LEVEL_DECLS,
    OPERATORS,
    EXTENSIONS,
    CLASS_MEMBERS_FOR_DYNAMIC_LOOKUP,
    OPERATOR_METHODS,

    /// The Objective-C method index, which contains a mapping from
    /// Objective-C selectors to the methods/initializers/properties/etc. that
    /// produce Objective-C methods.
    OBJC_METHODS,

    ENTRY_POINT,
    LOCAL_DECL_CONTEXT_OFFSETS,
    DECL_CONTEXT_OFFSETS,
    LOCAL_TYPE_DECLS,
    GENERIC_ENVIRONMENT_OFFSETS,
    NORMAL_CONFORMANCE_OFFSETS,
    SIL_LAYOUT_OFFSETS,

    PRECEDENCE_GROUPS,
    NESTED_TYPE_DECLS,
    DECL_MEMBER_NAMES,

    ORDERED_TOP_LEVEL_DECLS,

    GENERIC_SIGNATURE_OFFSETS,
    SUBSTITUTION_MAP_OFFSETS,
    LastRecordKind = SUBSTITUTION_MAP_OFFSETS,
  };
  
  constexpr const unsigned RecordIDFieldWidth = 5;
  static_assert(LastRecordKind < (1 << RecordIDFieldWidth),
                "not enough bits for all record kinds");
  using RecordIDField = BCFixed<RecordIDFieldWidth>;

  using OffsetsLayout = BCGenericRecordLayout<
    RecordIDField, // record ID
    BCArray<BitOffsetField>
  >;

  using DeclListLayout = BCGenericRecordLayout<
    RecordIDField, // record ID
    BCVBR<16>,  // table offset within the blob (see below)
    BCBlob  // map from identifier strings to decl kinds / decl IDs
  >;

  using GroupNamesLayout = BCGenericRecordLayout<
    RecordIDField, // record ID
    BCBlob       // actual names
  >;

  using ExtensionTableLayout = BCRecordLayout<
    EXTENSIONS, // record ID
    BCVBR<16>,  // table offset within the blob (see below)
    BCBlob  // map from identifier strings to decl kinds / decl IDs
  >;

  using ObjCMethodTableLayout = BCRecordLayout<
    OBJC_METHODS,  // record ID
    BCVBR<16>,     // table offset within the blob (see below)
    BCBlob         // map from Objective-C selectors to methods with that selector
  >;

  using NestedTypeDeclsLayout = BCRecordLayout<
    NESTED_TYPE_DECLS, // record ID
    BCVBR<16>,  // table offset within the blob (see below)
    BCBlob  // map from identifier strings to decl kinds / decl IDs
  >;

  using DeclMemberNamesLayout = BCRecordLayout<
    DECL_MEMBER_NAMES, // record ID
    BCVBR<16>,  // table offset within the blob (see below)
    BCBlob  // map from member DeclBaseNames to offsets of DECL_MEMBERS records
  >;

  using EntryPointLayout = BCRecordLayout<
    ENTRY_POINT,
    DeclIDField  // the ID of the main class; 0 if there was a main source file
  >;

  using OrderedDeclsLayout = BCGenericRecordLayout<
    RecordIDField,        // record ID
    BCArray<DeclIDField>  // list of decls by ID
  >;
}

/// \sa DECL_MEMBER_TABLES_BLOCK_ID
namespace decl_member_tables_block {
  enum RecordKind {
    DECL_MEMBERS = 1,
  };

  using DeclMembersLayout = BCRecordLayout<
    DECL_MEMBERS, // record ID
    BCVBR<16>,  // table offset within the blob (see below)
    BCBlob  // maps from DeclIDs to DeclID vectors
  >;
}

} // end namespace serialization
} // end namespace swift

#endif<|MERGE_RESOLUTION|>--- conflicted
+++ resolved
@@ -52,11 +52,7 @@
 /// describe what change you made. The content of this comment isn't important;
 /// it just ensures a conflict if two people change the module format.
 /// Don't worry about adhering to the 80-column limit for this line.
-<<<<<<< HEAD
-const uint16_t SWIFTMODULE_VERSION_MINOR = 473; // Last change: serialize differentiation indices
-=======
-const uint16_t SWIFTMODULE_VERSION_MINOR = 471; // Last change: add parameter differentiability to SILFunctionType serialization
->>>>>>> bc50eb58
+const uint16_t SWIFTMODULE_VERSION_MINOR = 474; // Last change: add parameter differentiability to SILFunctionType serialization
 
 using DeclIDField = BCFixed<31>;
 
@@ -312,7 +308,7 @@
   __Consuming,
 };
 using SelfAccessKindField = BCFixed<2>;
-  
+
 /// Translates an operator DeclKind to a Serialization fixity, whose values are
 /// guaranteed to be stable.
 static inline OperatorKind getStableFixity(DeclKind kind) {
@@ -847,7 +843,7 @@
                            // followed by error result type/convention
     // Optionally a protocol conformance (for witness_methods)
   >;
-  
+
   using SILBlockStorageTypeLayout = BCRecordLayout<
     SIL_BLOCK_STORAGE_TYPE,
     TypeIDField            // capture type
@@ -1455,13 +1451,13 @@
     BCBlob      // _silgen_name
   >;
 
-  
+
   using AlignmentDeclAttrLayout = BCRecordLayout<
     Alignment_DECL_ATTR,
     BCFixed<1>, // implicit flag
     BCFixed<31> // alignment
   >;
-  
+
   using SwiftNativeObjCRuntimeBaseDeclAttrLayout = BCRecordLayout<
     SwiftNativeObjCRuntimeBase_DECL_ATTR,
     BCFixed<1>, // implicit flag
@@ -1721,7 +1717,7 @@
     SUBSTITUTION_MAP_OFFSETS,
     LastRecordKind = SUBSTITUTION_MAP_OFFSETS,
   };
-  
+
   constexpr const unsigned RecordIDFieldWidth = 5;
   static_assert(LastRecordKind < (1 << RecordIDFieldWidth),
                 "not enough bits for all record kinds");
