--- conflicted
+++ resolved
@@ -295,14 +295,9 @@
 
   /// Cache of module names that fail the 'canImport' test in this context.
   llvm::SmallPtrSet<Identifier, 8> FailedModuleImportNames;
-<<<<<<< HEAD
 
 public:
-  /// \brief Retrieve the allocator for the given arena.
-=======
-  
   /// Retrieve the allocator for the given arena.
->>>>>>> 07b1905d
   llvm::BumpPtrAllocator &
   getAllocator(AllocationArena arena = AllocationArena::Permanent) const;
 
