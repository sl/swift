//===--- Types.h - Swift Language Type ASTs ---------------------*- C++ -*-===//
//
// This source file is part of the Swift.org open source project
//
// Copyright (c) 2014 - 2018 Apple Inc. and the Swift project authors
// Licensed under Apache License v2.0 with Runtime Library Exception
//
// See https://swift.org/LICENSE.txt for license information
// See https://swift.org/CONTRIBUTORS.txt for the list of Swift project authors
//
//===----------------------------------------------------------------------===//
//
// This file defines the TypeBase class and subclasses.
//
//===----------------------------------------------------------------------===//

#ifndef SWIFT_TYPES_H
#define SWIFT_TYPES_H

// SWIFT_ENABLE_TENSORFLOW
#include "swift/AST/AutoDiff.h"
#include "swift/AST/DeclContext.h"
#include "swift/AST/GenericParamKey.h"
#include "swift/AST/Identifier.h"
#include "swift/AST/Ownership.h"
#include "swift/AST/ProtocolConformanceRef.h"
#include "swift/AST/Requirement.h"
#include "swift/AST/SILLayout.h"
#include "swift/AST/SubstitutionMap.h"
#include "swift/AST/Type.h"
#include "swift/AST/TypeAlignments.h"
#include "swift/Basic/ArrayRefView.h"
#include "swift/Basic/InlineBitfield.h"
#include "swift/Basic/UUID.h"
#include "llvm/ADT/ArrayRef.h"
#include "llvm/ADT/DenseMapInfo.h"
#include "llvm/ADT/FoldingSet.h"
#include "llvm/ADT/PointerEmbeddedInt.h"
#include "llvm/ADT/PointerUnion.h"
#include "llvm/ADT/SmallBitVector.h"
#include "llvm/Support/ErrorHandling.h"
#include "llvm/Support/TrailingObjects.h"

namespace llvm {
  struct fltSemantics;
}
namespace swift {
  enum class AllocationArena;
  class ArchetypeType;
  class AssociatedTypeDecl;
  class ASTContext;
  class ClassDecl;
  class DependentMemberType;
  class GenericTypeParamDecl;
  class GenericTypeParamType;
  class GenericParamList;
  class GenericSignature;
  class Identifier;
  class InOutType;
  class OpenedArchetypeType;
  enum class ReferenceCounting : uint8_t;
  enum class ResilienceExpansion : unsigned;
  class SILModule;
  class SILType;
  class TypeAliasDecl;
  class TypeDecl;
  class NominalTypeDecl;
  class GenericTypeDecl;
  class EnumDecl;
  class EnumElementDecl;
  class StructDecl;
  class ProtocolDecl;
  class TypeVariableType;
  class ValueDecl;
  class ModuleDecl;
  class ModuleType;
  class ProtocolConformance;
  enum PointerTypeKind : unsigned;
  struct ValueOwnershipKind;
  // SWIFT_ENABLE_TENSORFLOW
  struct SILAutoDiffConfig;

  enum class TypeKind : uint8_t {
#define TYPE(id, parent) id,
#define LAST_TYPE(id) Last_Type = id,
#define TYPE_RANGE(Id, FirstId, LastId) \
  First_##Id##Type = FirstId, Last_##Id##Type = LastId,
#include "swift/AST/TypeNodes.def"
  };
  enum : unsigned { NumTypeKindBits =
    countBitsUsed(static_cast<unsigned>(TypeKind::Last_Type)) };
  
/// Various properties of types that are primarily defined recursively
/// on structural types.
class RecursiveTypeProperties {
public:
  /// A single property.
  ///
  /// Note that the property polarities should be chosen so that 0 is
  /// the correct default value and bitwise-or correctly merges things.
  enum Property : unsigned {
    /// This type expression contains a TypeVariableType.
    HasTypeVariable      = 0x01,

    /// This type expression contains an ArchetypeType.
    HasArchetype         = 0x02,

    /// This type expression contains a GenericTypeParamType.
    HasTypeParameter     = 0x04,

    /// This type expression contains an UnresolvedType.
    HasUnresolvedType    = 0x08,
    
    /// Whether this type expression contains an unbound generic type.
    HasUnboundGeneric    = 0x10,

    /// This type expression contains an LValueType other than as a
    /// function input, and can be loaded to convert to an rvalue.
    IsLValue             = 0x20,

    /// This type expression contains an opened existential ArchetypeType.
    HasOpenedExistential = 0x40,

    /// This type expression contains a DynamicSelf type.
    HasDynamicSelf       = 0x80,

    /// This type contains an Error type.
    HasError             = 0x100,

    /// This type contains a DependentMemberType.
    HasDependentMember   = 0x200,

    Last_Property = HasDependentMember
  };
  enum { BitWidth = countBitsUsed(Property::Last_Property) };

private:
  unsigned Bits;

public:
  RecursiveTypeProperties() : Bits(0) {}
  RecursiveTypeProperties(Property prop) : Bits(prop) {}
  explicit RecursiveTypeProperties(unsigned bits) : Bits(bits) {}

  /// Return these properties as a bitfield.
  unsigned getBits() const { return Bits; }

  /// Does a type with these properties structurally contain a type
  /// variable?
  bool hasTypeVariable() const { return Bits & HasTypeVariable; }

  /// Does a type with these properties structurally contain an
  /// archetype?
  bool hasArchetype() const { return Bits & HasArchetype; }

  /// Does a type with these properties have a type parameter somewhere in it?
  bool hasTypeParameter() const { return Bits & HasTypeParameter; }

  /// Does a type with these properties have an unresolved type somewhere in it?
  bool hasUnresolvedType() const { return Bits & HasUnresolvedType; }
  
  /// Is a type with these properties an lvalue?
  bool isLValue() const { return Bits & IsLValue; }

  /// Does this type contain an error?
  bool hasError() const { return Bits & HasError; }

  /// Does this type contain a dependent member type, possibly with a
  /// non-type parameter base, such as a type variable or concrete type?
  bool hasDependentMember() const { return Bits & HasDependentMember; }

  /// Does a type with these properties structurally contain an
  /// archetype?
  bool hasOpenedExistential() const { return Bits & HasOpenedExistential; }

  /// Does a type with these properties structurally contain a
  /// reference to DynamicSelf?
  bool hasDynamicSelf() const { return Bits & HasDynamicSelf; }

  /// Does a type with these properties structurally contain an unbound
  /// generic type?
  bool hasUnboundGeneric() const { return Bits & HasUnboundGeneric; }

  /// Returns the set of properties present in either set.
  friend RecursiveTypeProperties operator|(Property lhs, Property rhs) {
    return RecursiveTypeProperties(unsigned(lhs) | unsigned(rhs));
  }
  friend RecursiveTypeProperties operator|(RecursiveTypeProperties lhs,
                                           RecursiveTypeProperties rhs) {
    return RecursiveTypeProperties(lhs.Bits | rhs.Bits);
  }

  /// Add any properties in the right-hand set to this set.
  RecursiveTypeProperties &operator|=(RecursiveTypeProperties other) {
    Bits |= other.Bits;
    return *this;
  }
  /// Restrict this to only the properties in the right-hand set.
  RecursiveTypeProperties &operator&=(RecursiveTypeProperties other) {
    Bits &= other.Bits;
    return *this;
  }

  /// Remove the HasTypeParameter property from this set.
  void removeHasTypeParameter() {
    Bits &= ~HasTypeParameter;
  }

  /// Remove the HasDependentMember property from this set.
  void removeHasDependentMember() {
    Bits &= ~HasDependentMember;
  }

  /// Test for a particular property in this set.
  bool operator&(Property prop) const {
    return Bits & prop;
  }
};

inline RecursiveTypeProperties operator~(RecursiveTypeProperties::Property P) {
  return RecursiveTypeProperties(~unsigned(P));
}
  
/// The result of a type trait check.
enum class TypeTraitResult {
  /// The type cannot have the trait.
  IsNot,
  /// The generic type can be bound to a type that has the trait.
  CanBe,
  /// The type has the trait irrespective of generic substitutions.
  Is,
};

/// Specifies which normally-unsafe type mismatches should be accepted when
/// checking overrides.
enum class TypeMatchFlags {
  /// Allow properly-covariant overrides.
  AllowOverride = 1 << 0,
  /// Allow a parameter with IUO type to be overridden by a parameter with non-
  /// optional type.
  AllowNonOptionalForIUOParam = 1 << 1,
  /// Allow any mismatches of Optional or ImplicitlyUnwrappedOptional at the
  /// top level of a type.
  ///
  /// This includes function parameters and result types as well as tuple
  /// elements, but excludes generic parameters.
  AllowTopLevelOptionalMismatch = 1 << 2,
  /// Allow any ABI-compatible types to be considered matching.
  AllowABICompatible = 1 << 3,
  /// Allow escaping function parameters to override optional non-escaping ones.
  ///
  /// This is necessary because Objective-C allows optional function paramaters
  /// to be non-escaping, but Swift currently does not.
  IgnoreNonEscapingForOptionalFunctionParam = 1 << 4
};
using TypeMatchOptions = OptionSet<TypeMatchFlags>;

/// TypeBase - Base class for all types in Swift.
class alignas(1 << TypeAlignInBits) TypeBase {
  
  friend class ASTContext;
  TypeBase(const TypeBase&) = delete;
  void operator=(const TypeBase&) = delete;
  
  /// This union contains to the ASTContext for canonical types, and is
  /// otherwise lazily populated by ASTContext when the canonical form of a
  /// non-canonical type is requested. The disposition of the union is stored
  /// outside of the union for performance. See Bits.TypeBase.IsCanonical.
  union {
    CanType CanonicalType;
    const ASTContext *Context;
  };

  /// Returns true if the given type is a sugared type.
  ///
  /// Only intended for use in compile-time assertions.
  // Specializations of this are at the end of the file.
  template <typename T>
  static constexpr bool isSugaredType() {
    return false;
  }

protected:
  // SWIFT_ENABLE_TENSORFLOW
  enum { NumAFTExtInfoBits = 8 };
  enum { NumSILExtInfoBits = 7 };
  union { uint64_t OpaqueBits;

  SWIFT_INLINE_BITFIELD_BASE(TypeBase, bitmax(NumTypeKindBits,8) +
                             RecursiveTypeProperties::BitWidth + 1,
    /// Kind - The discriminator that indicates what subclass of type this is.
    Kind : bitmax(NumTypeKindBits,8),

    Properties : RecursiveTypeProperties::BitWidth,

    /// Whether this type is canonical or not.
    IsCanonical : 1
  );

  SWIFT_INLINE_BITFIELD(ErrorType, TypeBase, 1,
    /// Whether there is an original type.
    HasOriginalType : 1
  );

  SWIFT_INLINE_BITFIELD(SugarType, TypeBase, 1,
    HasCachedType : 1
  );

  enum { NumFlagBits = 8 };
  SWIFT_INLINE_BITFIELD(ParenType, SugarType, NumFlagBits,
    /// Whether there is an original type.
    Flags : NumFlagBits
  );

  SWIFT_INLINE_BITFIELD_FULL(AnyFunctionType, TypeBase, NumAFTExtInfoBits+16,
    /// Extra information which affects how the function is called, like
    /// regparm and the calling convention.
    ExtInfo : NumAFTExtInfoBits,

    : NumPadBits,
    NumParams : 16
  );

  SWIFT_INLINE_BITFIELD_FULL(ArchetypeType, TypeBase, 1+1+1+16,
    ExpandedNestedTypes : 1,
    HasSuperclass : 1,
    HasLayoutConstraint : 1,
    : NumPadBits,
    NumProtocols : 16
  );

  SWIFT_INLINE_BITFIELD_FULL(TypeVariableType, TypeBase, 64-NumTypeBaseBits,
    /// The unique number assigned to this type variable.
    ID : 32 - NumTypeBaseBits,

    /// Type variable options.
    Options : 3,

    ///  Index into the list of type variables, as used by the
    ///  constraint graph.
    GraphIndex : 29
  );

  SWIFT_INLINE_BITFIELD(SILFunctionType, TypeBase, NumSILExtInfoBits+3+1+2,
    ExtInfo : NumSILExtInfoBits,
    CalleeConvention : 3,
    HasErrorResult : 1,
    CoroutineKind : 2
  );

  SWIFT_INLINE_BITFIELD(AnyMetatypeType, TypeBase, 2,
    /// The representation of the metatype.
    ///
    /// Zero indicates that no representation has been set; otherwise,
    /// the value is the representation + 1
    Representation : 2
  );

  SWIFT_INLINE_BITFIELD_FULL(ProtocolCompositionType, TypeBase, 1+32,
    /// Whether we have an explicitly-stated class constraint not
    /// implied by any of our members.
    HasExplicitAnyObject : 1,

    : NumPadBits,

    /// The number of protocols being composed.
    Count : 32
  );

  SWIFT_INLINE_BITFIELD_FULL(TupleType, TypeBase, 1+32,
    /// Whether an element of the tuple is inout, __shared or __owned.
    /// Values cannot have such tuple types in the language.
    HasElementWithOwnership : 1,

    : NumPadBits,

    /// The number of elements of the tuple.
    Count : 32
  );

  SWIFT_INLINE_BITFIELD_FULL(BoundGenericType, TypeBase, 32,
    : NumPadBits,

    /// The number of generic arguments.
    GenericArgCount : 32
  );

  SWIFT_INLINE_BITFIELD_FULL(TypeAliasType, SugarType, 1+1,
    : NumPadBits,

    /// Whether we have a parent type.
    HasParent : 1,

    /// Whether we have a substitution map.
    HasSubstitutionMap : 1
  );

  } Bits;

protected:
  TypeBase(TypeKind kind, const ASTContext *CanTypeCtx,
           RecursiveTypeProperties properties)
    : Context(nullptr) {
    Bits.OpaqueBits = 0;
    Bits.TypeBase.Kind = static_cast<unsigned>(kind);
    Bits.TypeBase.IsCanonical = false;
    // If this type is canonical, switch the CanonicalType union to ASTContext.
    if (CanTypeCtx) {
      Bits.TypeBase.IsCanonical = true;
      Context = CanTypeCtx;
    }
    setRecursiveProperties(properties);
  }

  void setRecursiveProperties(RecursiveTypeProperties properties) {
    Bits.TypeBase.Properties = properties.getBits();
    assert(Bits.TypeBase.Properties == properties.getBits() && "Bits dropped!");
  }

public:
  /// getKind - Return what kind of type this is.
  TypeKind getKind() const { return static_cast<TypeKind>(Bits.TypeBase.Kind); }

  /// isCanonical - Return true if this is a canonical type.
  bool isCanonical() const { return Bits.TypeBase.IsCanonical; }
  
  /// hasCanonicalTypeComputed - Return true if we've already computed a
  /// canonical version of this type.
  bool hasCanonicalTypeComputed() const { return !CanonicalType.isNull(); }

private:
  CanType computeCanonicalType();

public:
  /// getCanonicalType - Return the canonical version of this type, which has
  /// sugar from all levels stripped off.
  CanType getCanonicalType() const {
    if (isCanonical())
      return CanType(const_cast<TypeBase*>(this));
    if (hasCanonicalTypeComputed())
      return CanonicalType;
    return const_cast<TypeBase*>(this)->computeCanonicalType();
  }

  /// getCanonicalType - Stronger canonicalization which folds away equivalent
  /// associated types, or type parameters that have been made concrete.
  CanType getCanonicalType(GenericSignature *sig);

  /// Reconstitute type sugar, e.g., for array types, dictionary
  /// types, optionals, etc.
  TypeBase *reconstituteSugar(bool Recursive);

  /// getASTContext - Return the ASTContext that this type belongs to.
  ASTContext &getASTContext() {
    // If this type is canonical, it has the ASTContext in it.
    if (isCanonical())
      return *const_cast<ASTContext*>(Context);
    // If not, canonicalize it to get the Context.
    return *const_cast<ASTContext*>(getCanonicalType()->Context);
  }
  
  /// isEqual - Return true if these two types are equal, ignoring sugar.
  ///
  /// To compare sugar, check for pointer equality of the underlying TypeBase *
  /// values, obtained by calling getPointer().
  bool isEqual(Type Other);
  
  /// getDesugaredType - If this type is a sugared type, remove all levels of
  /// sugar until we get down to a non-sugar type.
  TypeBase *getDesugaredType();
  
  /// If this type is a (potentially sugared) type of the specified kind, remove
  /// the minimal amount of sugar required to get a pointer to the type.
  template <typename T>
  T *getAs() {
    static_assert(!isSugaredType<T>(), "getAs desugars types");
    auto Ty = getDesugaredType();
    SWIFT_ASSUME(Ty != nullptr);
    return dyn_cast<T>(Ty);
  }

  template <typename T>
  bool is() {
    static_assert(!isSugaredType<T>(), "isa desugars types");
    return isa<T>(getDesugaredType());
  }
  
  template <typename T>
  T *castTo() {
    static_assert(!isSugaredType<T>(), "castTo desugars types");
    return cast<T>(getDesugaredType());
  }

  /// getRecursiveProperties - Returns the properties defined on the
  /// structure of this type.
  RecursiveTypeProperties getRecursiveProperties() const {
    return RecursiveTypeProperties(Bits.TypeBase.Properties);
  }

  /// hasReferenceSemantics() - Do objects of this type have reference
  /// semantics?
  bool hasReferenceSemantics();

  /// Is this a nominally uninhabited type, such as 'Never'?
  bool isUninhabited();

  /// Is this an uninhabited type, such as 'Never' or '(Never, Int)'?
  bool isStructurallyUninhabited();
  
  /// Is this the 'Any' type?
  bool isAny();

  /// Does the type have outer parenthesis?
  bool hasParenSugar() const { return getKind() == TypeKind::Paren; }

  /// Are values of this type essentially just class references,
  /// possibly with some sort of additional information?
  ///
  ///   - any of the builtin reference types
  ///   - a class type
  ///   - a bound generic class type
  ///   - a class-bounded archetype type
  ///   - a class-bounded existential type
  ///   - a dynamic Self type
  bool isAnyClassReferenceType();
  
  /// allowsOwnership() - Are variables of this type permitted to have
  /// ownership attributes?
  bool allowsOwnership();  

  /// Determine whether this type involves a type variable.
  bool hasTypeVariable() const {
    return getRecursiveProperties().hasTypeVariable();
  }

  /// Determine where this type is a type variable or a dependent
  /// member root in a type variable.
  bool isTypeVariableOrMember();

  /// Determine whether this type involves a UnresolvedType.
  bool hasUnresolvedType() const {
    return getRecursiveProperties().hasUnresolvedType();
  }
  
  /// Determine whether the type involves an archetype.
  bool hasArchetype() const {
    return getRecursiveProperties().hasArchetype();
  }

  /// Determine whether the type involves an opened existential archetype.
  bool hasOpenedExistential() const {
    return getRecursiveProperties().hasOpenedExistential();
  }

  /// Determine whether the type involves the given opened existential
  /// archetype.
  bool hasOpenedExistential(OpenedArchetypeType *opened);

  /// Determine whether the type is an opened existential type.
  ///
  /// To determine whether there is an opened existential type
  /// anywhere in the type, use \c hasOpenedExistential.
  bool isOpenedExistential() const;

  /// Determine whether the type is an opened existential type with Error inside
  bool isOpenedExistentialWithError();

  /// Retrieve the set of opened existential archetypes that occur
  /// within this type.
  void getOpenedExistentials(SmallVectorImpl<OpenedArchetypeType *> &opened);

  /// Erase the given opened existential type by replacing it with its
  /// existential type throughout the given type.
  Type eraseOpenedExistential(OpenedArchetypeType *opened);

  /// Erase DynamicSelfType from the given type by replacing it with its
  /// underlying type.
  Type eraseDynamicSelfType();

  /// Given a declaration context, returns a function type with the 'self'
  /// type curried as the input if the declaration context describes a type.
  /// Otherwise, returns the type itself.
  Type addCurriedSelfType(const DeclContext *dc);

  /// Map a contextual type to an interface type.
  Type mapTypeOutOfContext();

  /// Compute and return the set of type variables that occur within this
  /// type.
  ///
  /// \param typeVariables This vector is populated with the set of
  /// type variables referenced by this type.
  void getTypeVariables(SmallVectorImpl<TypeVariableType *> &typeVariables);

  /// Determine whether this type is a type parameter, which is either a
  /// GenericTypeParamType or a DependentMemberType.
  ///
  /// Note that this routine will return \c false for types that include type
  /// parameters in nested positions, e.g, \c T is a type parameter but
  /// \c X<T> is not a type parameter. Use \c hasTypeParameter to determine
  /// whether a type parameter exists at any position.
  bool isTypeParameter();

  /// Determine whether this type can dynamically be an optional type.
  ///
  /// \param includeExistential Whether an existential type should be considered
  /// such a type.
  bool canDynamicallyBeOptionalType(bool includeExistential);

  /// Determine whether this type contains a type parameter somewhere in it.
  bool hasTypeParameter() {
    return getRecursiveProperties().hasTypeParameter();
  }

  /// Find any unresolved dependent member type within this type.
  ///
  /// "Unresolved" dependent member types have no known associated type,
  /// and are only used transiently in the type checker.
  const DependentMemberType *findUnresolvedDependentMemberType();

  /// Return the root generic parameter of this type parameter type.
  GenericTypeParamType *getRootGenericParam();

  /// Determines whether this type is an lvalue. This includes both straight
  /// lvalue types as well as tuples or optionals of lvalues.
  bool hasLValueType() {
    return getRecursiveProperties().isLValue();
  }
  
  /// Is a type with these properties materializable: that is, is it a
  /// first-class value type?
  bool isMaterializable();

  /// Determine whether the type is dependent on DynamicSelf.
  bool hasDynamicSelfType() const {
    return getRecursiveProperties().hasDynamicSelf();
  }

  /// Determine whether the type contains an unbound generic type.
  bool hasUnboundGenericType() const {
    return getRecursiveProperties().hasUnboundGeneric();
  }

  /// Determine whether this type contains an error type.
  bool hasError() const {
    return getRecursiveProperties().hasError();
  }

  /// Does this type contain a dependent member type, possibly with a
  /// non-type parameter base, such as a type variable or concrete type?
  bool hasDependentMember() const {
    return getRecursiveProperties().hasDependentMember();
  }

  /// Check if this type is a valid type for the LHS of an assignment.
  /// This mainly means hasLValueType(), but empty tuples and tuples of empty
  /// tuples also qualify.
  bool isAssignableType();

  /// isExistentialType - Determines whether this type is an existential type,
  /// whose real (runtime) type is unknown but which is known to conform to
  /// some set of protocols. Protocol and protocol-conformance types are
  /// existential types.
  bool isExistentialType();

  /// isAnyExistentialType - Determines whether this type is any kind of
  /// existential type: a protocol type, a protocol composition type, or
  /// an existential metatype.
  bool isAnyExistentialType();

  /// isObjCExistentialType - Determines whether this type is an
  /// class-bounded existential type whose required conformances are
  /// all @objc.  Such types are compatible with ObjC.
  bool isObjCExistentialType();
  
  /// Determines whether this type is an existential type with a class protocol
  /// bound.
  bool isClassExistentialType();

  /// Opens an existential instance or meta-type and returns the opened type.
  Type openAnyExistentialType(OpenedArchetypeType *&opened);

  /// Break an existential down into a set of constraints.
  ExistentialLayout getExistentialLayout();

  /// Determines the element type of a known
  /// [Autoreleasing]Unsafe[Mutable][Raw]Pointer variant, or returns null if the
  /// type is not a pointer.
  Type getAnyPointerElementType(PointerTypeKind &PTK);
  Type getAnyPointerElementType() {
    PointerTypeKind Ignore;
    return getAnyPointerElementType(Ignore);
  }
  
  /// Determine whether the given type is "specialized", meaning that
  /// it involves generic types for which generic arguments have been provided.
  /// For example, the types Vector<Int> and Vector<Int>.Element are both
  /// specialized, but the type Vector is not.
  bool isSpecialized();

  /// Determine whether this type is a legal, lowered SIL type.
  ///
  /// A type is SIL-illegal if it is:
  ///   - an l-value type,
  ///   - a metatype without a representation,
  ///   - an AST function type (i.e. subclasses of AnyFunctionType),
  ///   - an optional whose object type is SIL-illegal, or
  ///   - a tuple type with a SIL-illegal element type.
  bool isLegalSILType();

  /// Determine whether this type is a legal formal type.
  ///
  /// A type is illegal as a formal type if it is:
  ///   - an l-value type,
  ///   - a reference storage type,
  ///   - a metatype with a representation,
  ///   - a lowered function type (i.e. SILFunctionType),
  ///   - an optional whose object type is not a formal type, or
  ///   - a tuple type with an element that is not a formal type.
  ///
  /// These are the types of the Swift type system.
  bool isLegalFormalType();

  /// Check if this type is equal to the empty tuple type.
  bool isVoid();

  /// Check if this type is equal to Swift.Bool.
  bool isBool();

  /// Check if this type is equal to Builtin.IntN.
  bool isBuiltinIntegerType(unsigned bitWidth);

  /// If this is a class type or a bound generic class type, returns the
  /// (possibly generic) class.
  ClassDecl *getClassOrBoundGenericClass();
  
  /// If this is a struct type or a bound generic struct type, returns
  /// the (possibly generic) class.
  StructDecl *getStructOrBoundGenericStruct();
  
  /// If this is an enum or a bound generic enum type, returns the
  /// (possibly generic) enum.
  EnumDecl *getEnumOrBoundGenericEnum();
  
  /// Determine whether this type may have a superclass, which holds for
  /// classes, bound generic classes, and archetypes that are only instantiable
  /// with a class type.
  bool mayHaveSuperclass();

  /// Determine whether this type satisfies a class layout constraint, written
  /// `T: AnyObject` in the source.
  ///
  /// A class layout constraint is satisfied when we have a single retainable
  /// pointer as the representation, which includes:
  /// - @objc existentials
  /// - class constrained archetypes
  /// - classes
  bool satisfiesClassConstraint();

  /// Determine whether this type can be used as a base type for AST
  /// name lookup, which is the case for nominal types, protocol compositions
  /// and archetypes.
  ///
  /// Generally, the static vs instance and mutating vs nonmutating distinction
  /// is handled elsewhere, so metatypes, lvalue types and inout types are not
  /// allowed here.
  ///
  /// Similarly, tuples formally have members, but this does not go through
  /// name lookup.
  bool mayHaveMembers() {
    return (is<ArchetypeType>() ||
            is<ModuleType>() ||
            isExistentialType() ||
            getAnyNominal());
  }

  /// Retrieve the superclass of this type.
  ///
  /// \param useArchetypes Whether to use context archetypes for outer generic
  /// parameters if the class is nested inside a generic function.
  ///
  /// \returns The superclass of this type, or a null type if it has no
  ///          superclass.
  Type getSuperclass(bool useArchetypes = true);
  
  /// True if this type is the exact superclass of another type.
  ///
  /// \param ty       The potential subclass.
  ///
  /// \returns True if this type is \c ty or a superclass of \c ty.
  ///
  /// If this type is a bound generic class \c Foo<T>, the method only
  /// returns true if the generic parameters of \c ty exactly match the
  /// superclass of \c ty. For instance, if \c ty is a
  /// class DerivedClass: Base<Int>, then \c Base<T> (where T is an archetype)
  /// will return false. `isBindableToSuperclassOf` should be used
  /// for queries that care whether a generic class type can be substituted into
  /// a type's subclass.
  bool isExactSuperclassOf(Type ty);

  /// Get the substituted base class type, starting from a base class
  /// declaration and a substituted derived class type.
  ///
  /// For example, given the following declarations:
  ///
  /// class A<T, U> {}
  /// class B<V> : A<Int, V> {}
  /// class C<X, Y> : B<Y> {}
  ///
  /// Calling `C<String, NSObject>`->getSuperclassForDecl(`A`) will return
  /// `A<Int, NSObject>`.
  ///
  /// \param useArchetypes Whether to use context archetypes for outer generic
  /// parameters if the class is nested inside a generic function.
  Type getSuperclassForDecl(const ClassDecl *classDecl,
                            bool useArchetypes = true);

  /// True if this type is the superclass of another type, or a generic
  /// type that could be bound to the superclass.
  ///
  /// \param ty       The potential subclass.
  ///
  /// \returns True if this type is \c ty, a superclass of \c ty, or an
  ///          archetype-parameterized type that can be bound to a superclass
  ///          of \c ty.
  bool isBindableToSuperclassOf(Type ty);

  /// True if this type contains archetypes that could be substituted with
  /// concrete types to form the argument type.
  bool isBindableTo(Type ty);

  /// Determines whether this type is similar to \p other as defined by
  /// \p matchOptions.
  bool matches(Type other, TypeMatchOptions matchOptions);

  bool matchesParameter(Type other, TypeMatchOptions matchMode);

  /// Determines whether this function type is similar to \p
  /// other as defined by \p matchOptions and the callback \p
  /// paramsAndResultMatch which determines in a client-specific way
  /// whether the parameters and result of the types match.
  bool matchesFunctionType(Type other, TypeMatchOptions matchOptions,
                           llvm::function_ref<bool()> paramsAndResultMatch);

  /// Determines whether this type has a retainable pointer
  /// representation, i.e. whether it is representable as a single,
  /// possibly nil pointer that can be unknown-retained and
  /// unknown-released.
  bool hasRetainablePointerRepresentation();

  /// Given that this type is a reference type, which kind of reference
  /// counting does it use?
  ReferenceCounting getReferenceCounting();

  /// Determines whether this type has a bridgeable object
  /// representation, i.e., whether it is always represented as a single
  /// (non-nil) pointer that can be unknown-retained and
  /// unknown-released.
  ///
  /// This predicate covers all types that can be placed into an
  /// AnyObject without ever requiring a representation change. Note that this
  /// excludes ObjC class metatypes, which may need to be wrapped or unwrapped
  /// when converting from native representation to AnyObject representation.
  bool isBridgeableObjectType();

  /// Determine whether this type is a potentially-bridged value type.
  ///
  /// This predicate doesn't guarantee that the type is bridged, but rather is
  /// a quick way to check whether the type is a value type that could
  /// conceivably be bridged to an Objective-C class type.
  bool isPotentiallyBridgedValueType();

  /// If this is a nominal type or a bound generic nominal type,
  /// returns the (possibly generic) nominal type declaration.
  NominalTypeDecl *getNominalOrBoundGenericNominal();

  /// If this is a nominal type, bound generic nominal type, or
  /// unbound generic nominal type, return the (possibly generic) nominal type
  /// declaration.
  NominalTypeDecl *getAnyNominal();

  /// Determine whether the given type is representable in the given
  /// foreign language.
  std::pair<ForeignRepresentableKind, ProtocolConformance *>
  getForeignRepresentableIn(ForeignLanguage language, const DeclContext *dc);

  /// Determines whether the given Swift type is representable within
  /// the given foreign language.
  ///
  /// A given Swift type is representable in the given foreign
  /// language if the Swift type can be used from source code written
  /// in that language.
  bool isRepresentableIn(ForeignLanguage language, const DeclContext *dc);

  /// Determines whether the type is trivially representable within
  /// the foreign language, meaning that it is both representable in
  /// that language and that the runtime representations are
  /// equivalent.
  bool isTriviallyRepresentableIn(ForeignLanguage language,
                                  const DeclContext *dc);

  /// Given that this is a nominal type or bound generic nominal
  /// type, return its parent type; this will be a null type if the type
  /// is not a nested type.
  Type getNominalParent();

  /// If this is a GenericType, bound generic nominal type, or
  /// unbound generic nominal type, return the (possibly generic) nominal type
  /// declaration.
  GenericTypeDecl *getAnyGeneric();

  /// removeArgumentLabels -  Retrieve a version of this type with all
  /// argument labels removed.
  Type removeArgumentLabels(unsigned numArgumentLabels);

  /// Retrieve the type without any parentheses around it.
  Type getWithoutParens();

  /// Replace the base type of the result type of the given function
  /// type with a new result type, as per a DynamicSelf or other
  /// covariant return transformation.  The optionality of the
  /// existing result will be preserved.
  ///
  /// \param newResultType The new result type.
  ///
  /// \param uncurryLevel The number of uncurry levels to apply before
  /// replacing the type. With uncurry level == 0, this simply
  /// replaces the current type with the new result type.
  Type replaceCovariantResultType(Type newResultType,
                                  unsigned uncurryLevel);

  /// Returns a new function type exactly like this one but with the self
  /// parameter replaced. Only makes sense for function members of types.
  Type replaceSelfParameterType(Type newSelf);

  /// getRValueType - For an @lvalue type, retrieves the underlying object type.
  /// Otherwise, returns the type itself.
  Type getRValueType();

  /// getInOutObjectType - For an inout type, retrieves the underlying object
  /// type.  Otherwise, returns the type itself.
  Type getInOutObjectType();

  /// getWithoutSpecifierType - For a non-materializable type
  /// e.g. @lvalue or inout, retrieves the underlying object type.
  /// Otherwise, returns the type itself.
  Type getWithoutSpecifierType();

  /// getMetatypeInstanceType - Looks through metatypes.
  Type getMetatypeInstanceType();

  /// For a ReferenceStorageType like @unowned, this returns the referent.
  /// Otherwise, it returns the type itself.
  Type getReferenceStorageReferent();

  /// Determine the set of substitutions that should be applied to a
  /// type spelled within the given DeclContext to treat it as a
  /// member of this type.
  ///
  /// For example, given:
  /// \code
  /// struct X<T, U> { }
  /// extension X {
  ///   typealias SomeArray = [T]
  /// }
  /// \endcode
  ///
  /// Asking for the member substitutions of \c X<Int,String> within
  /// the context of the extension above will produce substitutions T
  /// -> Int and U -> String suitable for mapping the type of
  /// \c SomeArray.
  ///
  /// \param genericEnv If non-null and the type is nested inside of a
  /// generic function, generic parameters of the outer context are
  /// mapped to context archetypes of this generic environment.
  SubstitutionMap getContextSubstitutionMap(ModuleDecl *module,
                                            const DeclContext *dc,
                                            GenericEnvironment *genericEnv=nullptr);

  /// Deprecated version of the above.
  TypeSubstitutionMap getContextSubstitutions(const DeclContext *dc,
                                              GenericEnvironment *genericEnv=nullptr);

  /// Get the substitutions to apply to the type of the given member as seen
  /// from this base type.
  ///
  /// \param genericEnv If non-null, generic parameters of the member are
  /// mapped to context archetypes of this generic environment.
  SubstitutionMap getMemberSubstitutionMap(ModuleDecl *module,
                                           const ValueDecl *member,
                                           GenericEnvironment *genericEnv=nullptr);

  /// Deprecated version of the above.
  TypeSubstitutionMap getMemberSubstitutions(const ValueDecl *member,
                                             GenericEnvironment *genericEnv=nullptr);

  /// Retrieve the type of the given member as seen through the given base
  /// type, substituting generic arguments where necessary.
  ///
  /// This routine allows one to take a concrete type (the "this" type) and
  /// and a member of that type (or one of its superclasses), then determine
  /// what type an access to that member through the base type will have.
  /// For example, given:
  ///
  /// \code
  /// class Vector<T> {
  ///   func add(value : T) { }
  /// }
  /// \endcode
  ///
  /// Given the type \c Vector<Int> and the member \c add, the resulting type
  /// of the member will be \c (self : Vector<Int>) -> (value : Int) -> ().
  ///
  /// \param module The module in which the substitution occurs.
  ///
  /// \param member The member whose type we are substituting.
  ///
  /// \param memberType The type of the member, in which archetypes will be
  /// replaced by the generic arguments provided by the base type. If null,
  /// the member's type will be used.
  ///
  /// \returns the resulting member type.
  Type getTypeOfMember(ModuleDecl *module, const ValueDecl *member,
                       Type memberType = Type());

  /// Get the type of a superclass member as seen from the subclass,
  /// substituting generic parameters, dynamic Self return, and the
  /// 'self' argument type as appropriate.
  Type adjustSuperclassMemberDeclType(const ValueDecl *baseDecl,
                                      const ValueDecl *derivedDecl,
                                      Type memberType);

  /// Return T if this type is Optional<T>; otherwise, return the null type.
  Type getOptionalObjectType();

  // Return type underlying type of a swift_newtype annotated imported struct;
  // otherwise, return the null type.
  Type getSwiftNewtypeUnderlyingType();

  /// Return the type T after looking through all of the optional
  /// types.
  Type lookThroughAllOptionalTypes();

  /// Return the type T after looking through all of the optional
  /// types.
  Type lookThroughAllOptionalTypes(SmallVectorImpl<Type> &optionals);

  /// Whether this is the AnyObject type.
  bool isAnyObject();

  /// Whether this is an existential composition containing
  /// Error.
  bool isExistentialWithError();

  void dump() const LLVM_ATTRIBUTE_USED;
  void dump(raw_ostream &os, unsigned indent = 0) const;

  void dumpPrint() const LLVM_ATTRIBUTE_USED;
  void print(raw_ostream &OS,
             const PrintOptions &PO = PrintOptions()) const;
  void print(ASTPrinter &Printer, const PrintOptions &PO) const;

  /// Does this type have grammatically simple syntax?
  bool hasSimpleTypeRepr() const;

  /// Return the name of the type as a string, for use in diagnostics only.
  std::string getString(const PrintOptions &PO = PrintOptions()) const;

  /// Return the name of the type, adding parens in cases where
  /// appending or prepending text to the result would cause that text
  /// to be appended to only a portion of the returned type. For
  /// example for a function type "Int -> Float", adding text after
  /// the type would make it appear that it's appended to "Float" as
  /// opposed to the entire type.
  std::string
  getStringAsComponent(const PrintOptions &PO = PrintOptions()) const;

  /// Return whether this type is or can be substituted for a bridgeable
  /// object type.
  TypeTraitResult canBeClass();

  // SWIFT_ENABLE_TENSORFLOW
  /// Return the associated tangent or cotangent type. Return the null type if
  /// there is no associated tangent/cotangent type.
  ///
  /// `kind` specifies whether to return the tangent or cotangent type.
  ///
  /// If the type conforms to `Differentiable`, then the associated
  /// tangent/cotangent type is the associated `TangentVector`/`CotangentVector`
  /// from the `Differentiable` requirement. If the type is a tuple, then the
  /// associated tangent/cotangent type is the elementwise tangent/cotangent
  /// type of its elements. If the type is a builtin float, then the associated
  /// tangent/cotangent type is itself. Otherwise, there is no associated type.
  Optional<VectorSpace>
  getAutoDiffAssociatedVectorSpace(AutoDiffAssociatedVectorSpaceKind kind,
                                   LookupConformanceFn lookupConformance);

private:
  // Make vanilla new/delete illegal for Types.
  void *operator new(size_t Bytes) throw() = delete;
  void operator delete(void *Data) throw() = delete;
public:
  // Only allow allocation of Types using the allocator in ASTContext
  // or by doing a placement new.
  void *operator new(size_t bytes, const ASTContext &ctx,
                     AllocationArena arena, unsigned alignment = 8);
  void *operator new(size_t Bytes, void *Mem) throw() { return Mem; }
};

/// AnyGenericType - This abstract class helps types ensure that fields
/// exist at the same offset in memory to improve code generation of the
/// compiler itself.
class AnyGenericType : public TypeBase {
  friend class NominalOrBoundGenericNominalType;

  /// TheDecl - This is the TypeDecl which declares the given type. It
  /// specifies the name and other useful information about this type.
  union {
    GenericTypeDecl *GenDecl;
    NominalTypeDecl *NomDecl;
  };

  /// The type of the parent, in which this type is nested.
  Type Parent;

  template <typename... Args>
  AnyGenericType(NominalTypeDecl *TheDecl, Type Parent, Args &&...args)
    : TypeBase(std::forward<Args>(args)...), NomDecl(TheDecl), Parent(Parent) {}

protected:
  template <typename... Args>
  AnyGenericType(GenericTypeDecl *TheDecl, Type Parent, Args &&...args)
    : TypeBase(std::forward<Args>(args)...), GenDecl(TheDecl), Parent(Parent) {}

public:

  /// Returns the declaration that declares this type.
  GenericTypeDecl *getDecl() const { return GenDecl; }

  /// Returns the type of the parent of this type. This will
  /// be null for top-level types or local types, and for non-generic types
  /// will simply be the same as the declared type of the declaration context
  /// of TheDecl. For types nested within generic types, however, this will
  /// involve \c BoundGenericType nodes that provide context for the nested
  /// type, e.g., the type Dictionary<String, Int>.ItemRange would be
  /// represented as a NominalType with Dictionary<String, Int> as its parent
  /// type.
  Type getParent() const { return Parent; }

  // Implement isa/cast/dyncast/etc.
  static bool classof(const TypeBase *T) {
    return T->getKind() >= TypeKind::First_AnyGenericType &&
           T->getKind() <= TypeKind::Last_AnyGenericType;
  }
};
BEGIN_CAN_TYPE_WRAPPER(AnyGenericType, Type)
  PROXY_CAN_TYPE_SIMPLE_GETTER(getParent)
END_CAN_TYPE_WRAPPER(AnyGenericType, Type)

/// NominalOrBoundGenericNominal - This abstract class helps types ensure that
/// fields exist at the same offset in memory to improve code generation of the
/// compiler itself.
class NominalOrBoundGenericNominalType : public AnyGenericType {
public:
  template <typename... Args>
  NominalOrBoundGenericNominalType(Args &&...args)
    : AnyGenericType(std::forward<Args>(args)...) {}

  /// Returns the declaration that declares this type.
  NominalTypeDecl *getDecl() const { return NomDecl; }

  // Implement isa/cast/dyncast/etc.
  static bool classof(const TypeBase *T) {
    return T->getKind() >= TypeKind::First_NominalOrBoundGenericNominalType &&
           T->getKind() <= TypeKind::Last_NominalOrBoundGenericNominalType;
  }
};
DEFINE_EMPTY_CAN_TYPE_WRAPPER(NominalOrBoundGenericNominalType, AnyGenericType)

/// ErrorType - This represents a type that was erroneously constructed.  This
/// is produced when parsing types and when name binding type aliases, and is
/// installed in declaration that use these erroneous types.  All uses of a
/// declaration of invalid type should be ignored and not re-diagnosed.
class ErrorType final : public TypeBase {
  friend class ASTContext;
  // The Error type is always canonical.
  ErrorType(ASTContext &C, Type originalType,
            RecursiveTypeProperties properties)
      : TypeBase(TypeKind::Error, &C, properties) {
    assert(properties.hasError());
    if (originalType) {
      Bits.ErrorType.HasOriginalType = true;
      *reinterpret_cast<Type *>(this + 1) = originalType;
    } else {
      Bits.ErrorType.HasOriginalType = false;
    }
  }

public:
  static Type get(const ASTContext &C);

  /// Produce an error type which records the original type we were trying to
  /// substitute when we ran into a problem.
  static Type get(Type originalType);

  /// Retrieve the original type that this error type replaces, or none if
  /// there is no such type.
  Type getOriginalType() const {
    if (Bits.ErrorType.HasOriginalType)
      return *reinterpret_cast<const Type *>(this + 1);

    return Type();
  }

  // Implement isa/cast/dyncast/etc.
  static bool classof(const TypeBase *T) {
    return T->getKind() == TypeKind::Error;
  }
};
DEFINE_EMPTY_CAN_TYPE_WRAPPER(ErrorType, Type)

/// UnresolvedType - This represents a type variable that cannot be resolved to
/// a concrete type because the expression is ambiguous.  This is produced when
/// parsing expressions and producing diagnostics.  Any instance of this should
/// cause the entire expression to be ambiguously typed.
class UnresolvedType : public TypeBase {
  friend class ASTContext;
  // The Unresolved type is always canonical.
  UnresolvedType(ASTContext &C)
    : TypeBase(TypeKind::Unresolved, &C,
       RecursiveTypeProperties(RecursiveTypeProperties::HasUnresolvedType)) { }
public:
  // Implement isa/cast/dyncast/etc.
  static bool classof(const TypeBase *T) {
    return T->getKind() == TypeKind::Unresolved;
  }
};
DEFINE_EMPTY_CAN_TYPE_WRAPPER(UnresolvedType, Type)

  
/// BuiltinType - An abstract class for all the builtin types.
class BuiltinType : public TypeBase {
protected:
  BuiltinType(TypeKind kind, const ASTContext &canTypeCtx)
  : TypeBase(kind, &canTypeCtx, RecursiveTypeProperties()) {}
public:
  static bool classof(const TypeBase *T) {
    return T->getKind() >= TypeKind::First_BuiltinType &&
           T->getKind() <= TypeKind::Last_BuiltinType;
  }
};
DEFINE_EMPTY_CAN_TYPE_WRAPPER(BuiltinType, Type)

/// BuiltinRawPointerType - The builtin raw (and dangling) pointer type.  This
/// pointer is completely unmanaged and is equivalent to i8* in LLVM IR.
class BuiltinRawPointerType : public BuiltinType {
  friend class ASTContext;
  BuiltinRawPointerType(const ASTContext &C)
    : BuiltinType(TypeKind::BuiltinRawPointer, C) {}
public:
  static bool classof(const TypeBase *T) {
    return T->getKind() == TypeKind::BuiltinRawPointer;
  }
};
DEFINE_EMPTY_CAN_TYPE_WRAPPER(BuiltinRawPointerType, BuiltinType);

/// BuiltinNativeObjectType - The builtin opaque object-pointer type.
/// Useful for keeping an object alive when it is otherwise being
/// manipulated via an unsafe pointer type.
class BuiltinNativeObjectType : public BuiltinType {
  friend class ASTContext;
  BuiltinNativeObjectType(const ASTContext &C)
    : BuiltinType(TypeKind::BuiltinNativeObject, C) {}
public:
  static bool classof(const TypeBase *T) {
    return T->getKind() == TypeKind::BuiltinNativeObject;
  }
};
DEFINE_EMPTY_CAN_TYPE_WRAPPER(BuiltinNativeObjectType, BuiltinType);

/// A type that contains an owning reference to a heap object packed with
/// additional bits. The type uses a bit to discriminate native Swift objects
/// from Objective-C object pointers or tagged pointers.
class BuiltinBridgeObjectType : public BuiltinType {
  friend class ASTContext;
  BuiltinBridgeObjectType(const ASTContext &C)
    : BuiltinType(TypeKind::BuiltinBridgeObject, C) {}
public:
  static bool classof(const TypeBase *T) {
    return T->getKind() == TypeKind::BuiltinBridgeObject;
  }
};
DEFINE_EMPTY_CAN_TYPE_WRAPPER(BuiltinBridgeObjectType, BuiltinType);

/// BuiltinUnknownObjectType - The builtin opaque Objective-C pointer type.
/// Useful for pushing an Objective-C type through swift.
class BuiltinUnknownObjectType : public BuiltinType {
  friend class ASTContext;
  BuiltinUnknownObjectType(const ASTContext &C)
    : BuiltinType(TypeKind::BuiltinUnknownObject, C) {}
public:
  static bool classof(const TypeBase *T) {
    return T->getKind() == TypeKind::BuiltinUnknownObject;
  }
};
DEFINE_EMPTY_CAN_TYPE_WRAPPER(BuiltinUnknownObjectType, BuiltinType);

/// BuiltinUnsafeValueBufferType - The builtin opaque fixed-size value
/// buffer type, into which storage for an arbitrary value can be
/// allocated using Builtin.allocateValueBuffer.
///
/// This type is unsafe because it does not permit ordinary value
/// operations.  It is essentially an Any without any type
/// information.  It should only be used in narrow circumstances in
/// carefully-written SIL.
class BuiltinUnsafeValueBufferType : public BuiltinType {
  friend class ASTContext;
  BuiltinUnsafeValueBufferType(const ASTContext &C)
    : BuiltinType(TypeKind::BuiltinUnsafeValueBuffer, C) {}
public:
  static bool classof(const TypeBase *T) {
    return T->getKind() == TypeKind::BuiltinUnsafeValueBuffer;
  }
};
DEFINE_EMPTY_CAN_TYPE_WRAPPER(BuiltinUnsafeValueBufferType, BuiltinType);

/// A builtin vector type.
class BuiltinVectorType : public BuiltinType, public llvm::FoldingSetNode {
  Type elementType;
  unsigned numElements;

  friend class ASTContext;

  BuiltinVectorType(const ASTContext &context, Type elementType,
                    unsigned numElements)
    : BuiltinType(TypeKind::BuiltinVector, context),
      elementType(elementType), numElements(numElements) { }

public:
  static BuiltinVectorType *get(const ASTContext &context, Type elementType,
                                unsigned numElements);

  /// Retrieve the type of this vector's elements.
  Type getElementType() const { return elementType; }

  /// Retrieve the number of elements in this vector.
  unsigned getNumElements() const { return numElements; }

  void Profile(llvm::FoldingSetNodeID &ID) {
    Profile(ID, getElementType(), getNumElements());
  }
  static void Profile(llvm::FoldingSetNodeID &ID, Type elementType,
                      unsigned numElements) {
    ID.AddPointer(elementType.getPointer());
    ID.AddInteger(numElements);
  }

  static bool classof(const TypeBase *T) {
    return T->getKind() == TypeKind::BuiltinVector;
  }
};
BEGIN_CAN_TYPE_WRAPPER(BuiltinVectorType, BuiltinType)
  PROXY_CAN_TYPE_SIMPLE_GETTER(getElementType)
END_CAN_TYPE_WRAPPER(BuiltinVectorType, BuiltinType)

/// Size descriptor for a builtin integer type. This is either a fixed bit
/// width or an abstract target-dependent value such as "size of a pointer".
class BuiltinIntegerWidth {
  /// Tag values for abstract integer sizes.
  enum : unsigned {
    /// Inhabitants stolen for use as DenseMap special values.
    DenseMapEmpty = ~0U,
    DenseMapTombstone = ~1U,

    /// An arbitrary-precision integer.
    ArbitraryWidth = ~2U,

    /// The size of a pointer on the target system.
    PointerWidth = ~3U,
    
    Least_SpecialValue = ~3U,
  };
  
  unsigned RawValue;
  
  friend struct llvm::DenseMapInfo<swift::BuiltinIntegerWidth>;
  
  /// Private constructor from a raw symbolic value.
  explicit BuiltinIntegerWidth(unsigned RawValue) : RawValue(RawValue) {}
public:
  BuiltinIntegerWidth() : RawValue(0) {}
  
  static BuiltinIntegerWidth fixed(unsigned bitWidth) {
    assert(bitWidth < Least_SpecialValue && "invalid bit width");
    return BuiltinIntegerWidth(bitWidth);
  }
  
  static BuiltinIntegerWidth pointer() {
    return BuiltinIntegerWidth(PointerWidth);
  }

  static BuiltinIntegerWidth arbitrary() {
    return BuiltinIntegerWidth(ArbitraryWidth);
  }
  
  /// Is this a fixed width?
  bool isFixedWidth() const { return RawValue < Least_SpecialValue; }

  /// Get the fixed width value. Fails if the width is abstract.
  unsigned getFixedWidth() const {
    assert(isFixedWidth() && "not fixed-width");
    return RawValue;
  }
  
  /// Is this the abstract target pointer width?
  bool isPointerWidth() const { return RawValue == PointerWidth; }

  /// Is this the abstract arbitrary-width value?
  bool isArbitraryWidth() const { return RawValue == ArbitraryWidth; }
  
  /// Get the least supported value for the width.
  ///
  /// FIXME: This should be build-configuration-dependent.
  unsigned getLeastWidth() const {
    if (isFixedWidth())
      return getFixedWidth();
    if (isPointerWidth())
      return 32;
    if (isArbitraryWidth())
      return 1;
    llvm_unreachable("impossible width value");
  }
  
  /// Get the greatest supported value for the width.
  ///
  /// FIXME: This should be build-configuration-dependent.
  unsigned getGreatestWidth() const {
    if (isFixedWidth())
      return getFixedWidth();
    if (isPointerWidth())
      return 64;
    if (isArbitraryWidth())
      return ~0U;
    llvm_unreachable("impossible width value");
  }

  /// Parse a value of this bit-width.
  ///
  /// If the radix is 0, it is autosensed.
  APInt parse(StringRef text, unsigned radix, bool negate,
              bool *hadError = nullptr) const;
  
  friend bool operator==(BuiltinIntegerWidth a, BuiltinIntegerWidth b) {
    return a.RawValue == b.RawValue;
  }
  friend bool operator!=(BuiltinIntegerWidth a, BuiltinIntegerWidth b) {
    return a.RawValue != b.RawValue;
  }
};

/// An abstract base class for the two integer types.
class AnyBuiltinIntegerType : public BuiltinType {
protected:
  AnyBuiltinIntegerType(TypeKind kind, const ASTContext &C)
    : BuiltinType(kind, C) {}

public:
  static bool classof(const TypeBase *T) {
    return T->getKind() >= TypeKind::First_AnyBuiltinIntegerType &&
           T->getKind() <= TypeKind::Last_AnyBuiltinIntegerType;
  }

  BuiltinIntegerWidth getWidth() const; // defined inline below
};
DEFINE_EMPTY_CAN_TYPE_WRAPPER(AnyBuiltinIntegerType, BuiltinType)

/// The builtin integer types.  These directly correspond
/// to LLVM IR integer types.  They lack signedness and have an arbitrary
/// bitwidth.
class BuiltinIntegerType : public AnyBuiltinIntegerType {
  friend class ASTContext;
private:
  BuiltinIntegerWidth Width;
  BuiltinIntegerType(BuiltinIntegerWidth BitWidth, const ASTContext &C)
    : AnyBuiltinIntegerType(TypeKind::BuiltinInteger, C), Width(BitWidth) {}
  
public:
  /// Get a builtin integer type.
  static BuiltinIntegerType *get(BuiltinIntegerWidth BitWidth,
                                 const ASTContext &C);
  
  /// Get a builtin integer type of fixed width.
  static BuiltinIntegerType *get(unsigned BitWidth, const ASTContext &C) {
    return get(BuiltinIntegerWidth::fixed(BitWidth), C);
  }
  
  /// Get the target-pointer-width builtin integer type.
  static BuiltinIntegerType *getWordType(const ASTContext &C) {
    return get(BuiltinIntegerWidth::pointer(), C);
  }
  
  /// Return the bit width of the integer.  Always returns a non-arbitrary
  /// width.
  BuiltinIntegerWidth getWidth() const {
    return Width;
  }
  
  /// Is the integer fixed-width?
  bool isFixedWidth() const {
    return Width.isFixedWidth();
  }
  
  /// Is the integer fixed-width with the given width?
  bool isFixedWidth(unsigned width) const {
    return Width.isFixedWidth() && Width.getFixedWidth() == width;
  }
  
  /// Get the fixed integer width. Fails if the integer has abstract width.
  unsigned getFixedWidth() const {
    return Width.getFixedWidth();
  }
  
  /// Return the least supported width of the integer.
  ///
  /// FIXME: This should be build-configuration-dependent.
  unsigned getLeastWidth() const {
    return Width.getLeastWidth();
  }
  
  /// Return the greatest supported width of the integer.
  ///
  /// FIXME: This should be build-configuration-dependent.
  unsigned getGreatestWidth() const {
    return Width.getGreatestWidth();
  }

  static bool classof(const TypeBase *T) {
    return T->getKind() == TypeKind::BuiltinInteger;
  }
};
DEFINE_EMPTY_CAN_TYPE_WRAPPER(BuiltinIntegerType, AnyBuiltinIntegerType)

/// BuiltinIntegerLiteralType - The builtin arbitrary-precision integer type.
/// Useful for constructing integer literals.
class BuiltinIntegerLiteralType : public AnyBuiltinIntegerType {
  friend class ASTContext;
  BuiltinIntegerLiteralType(const ASTContext &C)
    : AnyBuiltinIntegerType(TypeKind::BuiltinIntegerLiteral, C) {}
public:
  static bool classof(const TypeBase *T) {
    return T->getKind() == TypeKind::BuiltinIntegerLiteral;
  }

  BuiltinIntegerWidth getWidth() const = delete;
};
DEFINE_EMPTY_CAN_TYPE_WRAPPER(BuiltinIntegerLiteralType, AnyBuiltinIntegerType);

inline BuiltinIntegerWidth AnyBuiltinIntegerType::getWidth() const {
  if (auto intTy = dyn_cast<BuiltinIntegerType>(this)) {
    return intTy->getWidth();
  } else {
    return BuiltinIntegerWidth::arbitrary();
  }
}

class BuiltinFloatType : public BuiltinType {
  friend class ASTContext;
public:
  enum FPKind {
    IEEE16, IEEE32, IEEE64, IEEE80, IEEE128, /// IEEE floating point types.
    PPC128   /// PowerPC "double double" type.
  };
private:
  FPKind Kind;
  
  BuiltinFloatType(FPKind Kind, const ASTContext &C)
    : BuiltinType(TypeKind::BuiltinFloat, C), Kind(Kind) {}
public:
  
  /// getFPKind - Get the 
  FPKind getFPKind() const {
    return Kind;
  }

  const llvm::fltSemantics &getAPFloatSemantics() const;

  unsigned getBitWidth() const {
    switch (Kind) {
    case IEEE16: return 16;
    case IEEE32: return 32;
    case IEEE64: return 64;
    case IEEE80: return 80;
    case IEEE128:
    case PPC128: return 128;
    }
    llvm_unreachable("bad FPKind");
  }

  static bool classof(const TypeBase *T) {
    return T->getKind() == TypeKind::BuiltinFloat;
  }
};
DEFINE_EMPTY_CAN_TYPE_WRAPPER(BuiltinFloatType, BuiltinType)
  
/// An abstract type for all sugared types to make getDesugaredType() fast by
/// sharing field offsets and logic for the fast path.
class SugarType : public TypeBase {
  // The state of this union is known via Bits.SugarType.HasCachedType so that
  // we can avoid masking the pointer on the fast path.
  union {
    TypeBase *UnderlyingType;
    const ASTContext *Context;
  };

protected:
  // Sugar types are never canonical.
  SugarType(TypeKind K, const ASTContext *ctx,
            RecursiveTypeProperties properties)
      : TypeBase(K, nullptr, properties), Context(ctx) {
    assert(ctx != nullptr &&
           "Context for SugarType should not be null");
    Bits.SugarType.HasCachedType = false;
  }

  // Sugar types are never canonical.
  SugarType(TypeKind K, Type type, RecursiveTypeProperties properties)
      : TypeBase(K, nullptr, properties), UnderlyingType(type.getPointer()) {
    Bits.SugarType.HasCachedType = true;
  }

  void setUnderlyingType(Type type) {
    assert(!Bits.SugarType.HasCachedType && "Cached type already set");
    Bits.SugarType.HasCachedType = true;
    UnderlyingType = type.getPointer();
  }

public:
  /// Remove one level of top-level sugar from this type.
  Type getSinglyDesugaredTypeSlow();
  TypeBase *getSinglyDesugaredType() const {
    if (LLVM_LIKELY(Bits.SugarType.HasCachedType))
      return UnderlyingType;
    auto Ty = const_cast<SugarType*>(this);
    return Ty->getSinglyDesugaredTypeSlow().getPointer();
  }

  static bool classof(const TypeBase *T) {
    // Workaround: http://llvm.org/PR35906
    if (TypeKind::Last_Type == TypeKind::Last_SugarType)
      return T->getKind() >= TypeKind::First_SugarType;
    return T->getKind() >= TypeKind::First_SugarType &&
           T->getKind() <= TypeKind::Last_SugarType;
  }
};

/// A reference to a type alias that is somehow generic, along with the
/// set of substitutions to apply to make the type concrete.
class TypeAliasType final
  : public SugarType, public llvm::FoldingSetNode,
    llvm::TrailingObjects<TypeAliasType, Type, SubstitutionMap>
{
  TypeAliasDecl *typealias;

  friend class ASTContext;
  friend TrailingObjects;

  TypeAliasType(TypeAliasDecl *typealias, Type parent,
                SubstitutionMap substitutions, Type underlying,
                RecursiveTypeProperties properties);

  size_t numTrailingObjects(OverloadToken<Type>) const {
    return Bits.TypeAliasType.HasParent ? 1 : 0;
  }

  size_t numTrailingObjects(OverloadToken<SubstitutionMap>) const {
    return Bits.TypeAliasType.HasSubstitutionMap ? 1 : 0;
  }

public:
  /// Retrieve the generic signature used for substitutions.
  GenericSignature *getGenericSignature() const {
    return getSubstitutionMap().getGenericSignature();
  }

  static TypeAliasType *get(TypeAliasDecl *typealias, Type parent,
                            SubstitutionMap substitutions, Type underlying);

  /// Returns the declaration that declares this type.
  TypeAliasDecl *getDecl() const {
    // Avoid requiring the definition of TypeAliasDecl.
    return typealias;
  }

  /// Retrieve the parent of this type as written, e.g., the part that was
  /// written before ".", if provided.
  Type getParent() const {
    return Bits.TypeAliasType.HasParent ? *getTrailingObjects<Type>()
                                        : Type();
  }

  /// Retrieve the substitution map applied to the declaration's underlying
  /// to produce the described type.
  SubstitutionMap getSubstitutionMap() const {
    if (!Bits.TypeAliasType.HasSubstitutionMap)
      return SubstitutionMap();

    return *getTrailingObjects<SubstitutionMap>();
  }

  /// Get the innermost generic arguments, which correspond to the generic
  /// arguments that are directly applied to the typealias declaration in
  /// produced by \c getDecl().
  ///
  /// The result can be empty, if the declaration itself is non-generic but
  /// the parent is generic.
  SmallVector<Type, 2> getInnermostGenericArgs() const;

  // Support for FoldingSet.
  void Profile(llvm::FoldingSetNodeID &id) const;

  static void Profile(llvm::FoldingSetNodeID &id, TypeAliasDecl *typealias,
                      Type parent, SubstitutionMap substitutions,
                      Type underlying);

  // Implement isa/cast/dyncast/etc.
  static bool classof(const TypeBase *T) {
    return T->getKind() == TypeKind::TypeAlias;
  }
};

// TODO: As part of AST modernization, replace with a proper
// 'ParameterTypeElt' or similar, and have FunctionTypes only have a list
// of 'ParameterTypeElt's. Then, this information can be removed from
// TupleTypeElt.
//
/// Provide parameter type relevant flags, i.e. variadic, autoclosure, and
/// escaping.
class ParameterTypeFlags {
  enum ParameterFlags : uint8_t {
    None        = 0,
    Variadic    = 1 << 0,
    AutoClosure = 1 << 1,
    Escaping    = 1 << 2,
    OwnershipShift = 3,
    Ownership   = 7 << OwnershipShift,
    // SWIFT_ENABLE_TENSORFLOW
    NonDifferentiable = 1 << 6,
    NumBits = 7
  };
  OptionSet<ParameterFlags> value;
  static_assert(NumBits < 8*sizeof(OptionSet<ParameterFlags>), "overflowed");

  ParameterTypeFlags(OptionSet<ParameterFlags, uint8_t> val) : value(val) {}

public:
  ParameterTypeFlags() = default;
  static ParameterTypeFlags fromRaw(uint8_t raw) {
    return ParameterTypeFlags(OptionSet<ParameterFlags>(raw));
  }

  ParameterTypeFlags(bool variadic, bool autoclosure, bool escaping,
                     // SWIFT_ENABLE_TENSORFLOW
                     ValueOwnership ownership, bool nonDifferentiable)
      : value((variadic ? Variadic : 0) | (autoclosure ? AutoClosure : 0) |
              (escaping ? Escaping : 0) |
              // SWIFT_ENABLE_TENSORFLOW
              (uint8_t(ownership) << OwnershipShift) |
              (nonDifferentiable ? NonDifferentiable : 0)) {}

  /// Create one from what's present in the parameter type
  inline static ParameterTypeFlags
  // SWIFT_ENABLE_TENSORFLOW
  fromParameterType(Type paramTy, bool isVariadic, bool isAutoClosure,
                    ValueOwnership ownership, bool isNonDifferentiable);

  bool isNone() const { return !value; }
  bool isVariadic() const { return value.contains(Variadic); }
  bool isAutoClosure() const { return value.contains(AutoClosure); }
  bool isEscaping() const { return value.contains(Escaping); }
  bool isInOut() const { return getValueOwnership() == ValueOwnership::InOut; }
  bool isShared() const { return getValueOwnership() == ValueOwnership::Shared;}
  bool isOwned() const { return getValueOwnership() == ValueOwnership::Owned; }
  // SWIFT_ENABLE_TENSORFLOW
  bool isNonDifferentiable() const { return value.contains(NonDifferentiable); }

  ValueOwnership getValueOwnership() const {
    return ValueOwnership((value.toRaw() & Ownership) >> OwnershipShift);
  }

  ParameterTypeFlags withVariadic(bool variadic) const {
    return ParameterTypeFlags(variadic ? value | ParameterTypeFlags::Variadic
                                       : value - ParameterTypeFlags::Variadic);
  }

  ParameterTypeFlags withEscaping(bool escaping) const {
    return ParameterTypeFlags(escaping ? value | ParameterTypeFlags::Escaping
                                       : value - ParameterTypeFlags::Escaping);
  }

  ParameterTypeFlags withInOut(bool isInout) const {
    return withValueOwnership(isInout ? ValueOwnership::InOut
                                      : ValueOwnership::Default);
  }
  
  ParameterTypeFlags withShared(bool isShared) const {
    return withValueOwnership(isShared ? ValueOwnership::Shared
                                       : ValueOwnership::Default);
  }

  ParameterTypeFlags withOwned(bool isOwned) const {
    return withValueOwnership(isOwned ? ValueOwnership::Owned
                                      : ValueOwnership::Default);
  }

  ParameterTypeFlags withValueOwnership(ValueOwnership ownership) const {
    return (value - ParameterTypeFlags::Ownership)
            | ParameterFlags(uint8_t(ownership) << OwnershipShift);
  }

  ParameterTypeFlags withAutoClosure(bool isAutoClosure) const {
    return ParameterTypeFlags(isAutoClosure
                              ? value | ParameterTypeFlags::AutoClosure
                              : value - ParameterTypeFlags::AutoClosure);
  }

  // SWIFT_ENABLE_TENSORFLOW
  ParameterTypeFlags withNonDifferentiable(bool nonDifferentiable) const {
    return ParameterTypeFlags(nonDifferentiable
                              ? value | ParameterTypeFlags::NonDifferentiable
                              : value - ParameterTypeFlags::NonDifferentiable);
  }

  bool operator ==(const ParameterTypeFlags &other) const {
    return value.toRaw() == other.value.toRaw();
  }

  bool operator!=(const ParameterTypeFlags &other) const {
    return value.toRaw() != other.value.toRaw();
  }

  uint8_t toRaw() const { return value.toRaw(); }
};

class YieldTypeFlags {
  enum YieldFlags : uint8_t {
    None        = 0,
    Ownership   = 7,
    OwnershipShift = 0,

    NumBits = 3
  };
  OptionSet<YieldFlags> value;

  static_assert(NumBits < 8 * sizeof(OptionSet<YieldFlags>), "overflowed");

  YieldTypeFlags(OptionSet<YieldFlags, uint8_t> val) : value(val) {}

public:
  YieldTypeFlags() = default;
  static YieldTypeFlags fromRaw(uint8_t raw) {
    return YieldTypeFlags(OptionSet<YieldFlags>(raw));
  }

  YieldTypeFlags(ValueOwnership ownership)
      : value(uint8_t(ownership) << OwnershipShift) {}

  bool isInOut() const { return getValueOwnership() == ValueOwnership::InOut; }
  bool isShared() const { return getValueOwnership() == ValueOwnership::Shared;}
  bool isOwned() const { return getValueOwnership() == ValueOwnership::Owned; }

  ValueOwnership getValueOwnership() const {
    return ValueOwnership((value.toRaw() & Ownership) >> OwnershipShift);
  }

  YieldTypeFlags withInOut(bool isInout) const {
    return withValueOwnership(isInout ? ValueOwnership::InOut
                                      : ValueOwnership::Default);
  }
  
  YieldTypeFlags withShared(bool isShared) const {
    return withValueOwnership(isShared ? ValueOwnership::Shared
                                       : ValueOwnership::Default);
  }

  YieldTypeFlags withOwned(bool isOwned) const {
    return withValueOwnership(isOwned ? ValueOwnership::Owned
                                      : ValueOwnership::Default);
  }

  YieldTypeFlags withValueOwnership(ValueOwnership ownership) const {
    return (value - YieldTypeFlags::Ownership)
            | YieldFlags(uint8_t(ownership) << OwnershipShift);
  }

  /// Return these flags interpreted as parameter flags.
  ParameterTypeFlags asParamFlags() const {
    return ParameterTypeFlags(/*variadic*/ false,
                              /*autoclosure*/ false,
                              /*escaping*/ false,
                              // SWIFT_ENABLE_TENSORFLOW
                              getValueOwnership(),
                              /*nondifferentiable*/ false);
  }

  bool operator ==(const YieldTypeFlags &other) const {
    return value.toRaw() == other.value.toRaw();
  }

  bool operator!=(const YieldTypeFlags &other) const {
    return value.toRaw() != other.value.toRaw();
  }

  uint8_t toRaw() const { return value.toRaw(); }
};

/// ParenType - A paren type is a type that's been written in parentheses.
class ParenType : public SugarType {
  friend class ASTContext;
  
  ParenType(Type UnderlyingType, RecursiveTypeProperties properties,
            ParameterTypeFlags flags);

public:
  Type getUnderlyingType() const { return getSinglyDesugaredType(); }

  static ParenType *get(const ASTContext &C, Type underlying,
                        ParameterTypeFlags flags = {});

  /// Get the parameter flags
  ParameterTypeFlags getParameterFlags() const {
    return ParameterTypeFlags::fromRaw(Bits.ParenType.Flags);
  }

  // Implement isa/cast/dyncast/etc.
  static bool classof(const TypeBase *T) {
    return T->getKind() == TypeKind::Paren;
  }
};

/// TupleTypeElt - This represents a single element of a tuple.
class TupleTypeElt {
  /// An optional name for the field.
  Identifier Name;

  /// This is the type of the field.
  Type ElementType;

  /// Flags that are specific to and relevant for parameter types
  ParameterTypeFlags Flags;

  friend class TupleType;
  
public:
  TupleTypeElt() = default;
  TupleTypeElt(Type ty, Identifier name = Identifier(),
               ParameterTypeFlags fl = {});
  
  bool hasName() const { return !Name.empty(); }
  Identifier getName() const { return Name; }
  
  Type getRawType() const { return ElementType; }
  Type getType() const;

  ParameterTypeFlags getParameterFlags() const { return Flags; }

  /// Determine whether this field is variadic.
  bool isVararg() const { return Flags.isVariadic(); }

  /// Determine whether this field is an autoclosure parameter closure.
  bool isAutoClosure() const { return Flags.isAutoClosure(); }

  /// Determine whether this field is an escaping parameter closure.
  bool isEscaping() const { return Flags.isEscaping(); }
  
  /// Determine whether this field is marked 'inout'.
  bool isInOut() const { return Flags.isInOut(); }
  
  /// Remove the type of this varargs element designator, without the array
  /// type wrapping it.
  Type getVarargBaseTy() const;
  
  /// Retrieve a copy of this tuple type element with the type replaced.
  TupleTypeElt getWithType(Type T) const;

  /// Retrieve a copy of this tuple type element with the name replaced.
  TupleTypeElt getWithName(Identifier name) const;

  /// Retrieve a copy of this tuple type element with no name
  TupleTypeElt getWithoutName() const { return getWithName(Identifier()); }
};

inline Type getTupleEltType(const TupleTypeElt &elt) {
  return elt.getType();
}
typedef ArrayRefView<TupleTypeElt,Type,getTupleEltType> TupleEltTypeArrayRef;

inline CanType getCanTupleEltType(const TupleTypeElt &elt) {
  return CanType(elt.getType());
}
typedef ArrayRefView<TupleTypeElt,CanType,getCanTupleEltType>
  CanTupleEltTypeArrayRef;

/// TupleType - A tuple is a parenthesized list of types where each name has an
/// optional name.
///
class TupleType final : public TypeBase, public llvm::FoldingSetNode,
    private llvm::TrailingObjects<TupleType, TupleTypeElt> {
  friend TrailingObjects;
  
public:
  /// get - Return the uniqued tuple type with the specified elements.
  /// Returns a ParenType instead if there is exactly one element which
  /// is unlabeled and not varargs, so it doesn't accidentally construct
  /// a tuple which is impossible to write.
  static Type get(ArrayRef<TupleTypeElt> Elements, const ASTContext &C);

  /// getEmpty - Return the empty tuple type '()'.
  static CanTypeWrapper<TupleType> getEmpty(const ASTContext &C);

  unsigned getNumElements() const { return Bits.TupleType.Count; }

  /// getElements - Return the elements of this tuple.
  ArrayRef<TupleTypeElt> getElements() const {
    return {getTrailingObjects<TupleTypeElt>(), getNumElements()};
  }

  const TupleTypeElt &getElement(unsigned i) const {
    return getTrailingObjects<TupleTypeElt>()[i];
  }

  /// getElementType - Return the type of the specified element.
  Type getElementType(unsigned ElementNo) const {
    return getTrailingObjects<TupleTypeElt>()[ElementNo].getType();
  }

  TupleEltTypeArrayRef getElementTypes() const {
    return TupleEltTypeArrayRef(getElements());
  }
  
  /// getNamedElementId - If this tuple has an element with the specified name,
  /// return the element index, otherwise return -1.
  int getNamedElementId(Identifier I) const;
  
  /// Returns true if this tuple has inout, __shared or __owned elements.
  bool hasElementWithOwnership() const {
    return static_cast<bool>(Bits.TupleType.HasElementWithOwnership);
  }

  // Implement isa/cast/dyncast/etc.
  static bool classof(const TypeBase *T) {
    return T->getKind() == TypeKind::Tuple;
  }

  void Profile(llvm::FoldingSetNodeID &ID) {
    Profile(ID, getElements());
  }
  static void Profile(llvm::FoldingSetNodeID &ID, 
                      ArrayRef<TupleTypeElt> Elements);
  
private:
  TupleType(ArrayRef<TupleTypeElt> elements, const ASTContext *CanCtx,
            RecursiveTypeProperties properties,
            bool hasElementWithOwnership)
     : TypeBase(TypeKind::Tuple, CanCtx, properties) {
     Bits.TupleType.HasElementWithOwnership = hasElementWithOwnership;
     Bits.TupleType.Count = elements.size();
     std::uninitialized_copy(elements.begin(), elements.end(),
                             getTrailingObjects<TupleTypeElt>());
  }
};
BEGIN_CAN_TYPE_WRAPPER(TupleType, Type)
  CanType getElementType(unsigned elementNo) const {
    return CanType(getPointer()->getElementType(elementNo));
  }
  CanTupleEltTypeArrayRef getElementTypes() const {
    return CanTupleEltTypeArrayRef(getPointer()->getElements());
  }
END_CAN_TYPE_WRAPPER(TupleType, Type)

/// UnboundGenericType - Represents a generic type where the type arguments have
/// not yet been resolved.
class UnboundGenericType : public AnyGenericType,
    public llvm::FoldingSetNode {
private:
  UnboundGenericType(GenericTypeDecl *TheDecl, Type Parent, const ASTContext &C,
                     RecursiveTypeProperties properties)
    : AnyGenericType(TheDecl, Parent, TypeKind::UnboundGeneric,
                     (!Parent || Parent->isCanonical()) ? &C : nullptr,
                     properties | RecursiveTypeProperties::HasUnboundGeneric) {}

public:
  static UnboundGenericType* get(GenericTypeDecl *TheDecl, Type Parent,
                                 const ASTContext &C);

  void Profile(llvm::FoldingSetNodeID &ID) {
    Profile(ID, getDecl(), getParent());
  }
  static void Profile(llvm::FoldingSetNodeID &ID, GenericTypeDecl *D,
                      Type Parent);

  // Implement isa/cast/dyncast/etc.
  static bool classof(const TypeBase *T) {
    return T->getKind() == TypeKind::UnboundGeneric;
  }
};
DEFINE_EMPTY_CAN_TYPE_WRAPPER(UnboundGenericType, AnyGenericType)

inline CanType getAsCanType(const Type &type) { return CanType(type); }
typedef ArrayRefView<Type,CanType,getAsCanType> CanTypeArrayRef;

/// BoundGenericType - An abstract class for applying a generic type to the
/// given type arguments.
class BoundGenericType : public NominalOrBoundGenericNominalType,
    public llvm::FoldingSetNode {
  
  /// Retrieve the intrusive pointer storage from the subtype
  const Type *getTrailingObjectsPointer() const;
  Type *getTrailingObjectsPointer() {
    const BoundGenericType *temp = this;
    return const_cast<Type *>(temp->getTrailingObjectsPointer());
  }

protected:
  BoundGenericType(TypeKind theKind, NominalTypeDecl *theDecl, Type parent,
                   ArrayRef<Type> genericArgs, const ASTContext *context,
                   RecursiveTypeProperties properties);

public:
  static BoundGenericType* get(NominalTypeDecl *TheDecl, Type Parent,
                               ArrayRef<Type> GenericArgs);

  /// Retrieve the set of generic arguments provided at this level.
  ArrayRef<Type> getGenericArgs() const {
    return {getTrailingObjectsPointer(), Bits.BoundGenericType.GenericArgCount};
  }

  void Profile(llvm::FoldingSetNodeID &ID) {
    Profile(ID, getDecl(), getParent(), getGenericArgs());
  }
  static void Profile(llvm::FoldingSetNodeID &ID, NominalTypeDecl *TheDecl,
                      Type Parent, ArrayRef<Type> GenericArgs);

  // Implement isa/cast/dyncast/etc.
  static bool classof(const TypeBase *T) {
    return T->getKind() >= TypeKind::First_BoundGenericType &&
           T->getKind() <= TypeKind::Last_BoundGenericType;
  }
};
BEGIN_CAN_TYPE_WRAPPER(BoundGenericType, NominalOrBoundGenericNominalType)
  CanTypeArrayRef getGenericArgs() const {
    return CanTypeArrayRef(getPointer()->getGenericArgs());
  }
END_CAN_TYPE_WRAPPER(BoundGenericType, NominalOrBoundGenericNominalType)


/// BoundGenericClassType - A subclass of BoundGenericType for the case
/// when the nominal type is a generic class type.
class BoundGenericClassType final : public BoundGenericType,
    private llvm::TrailingObjects<BoundGenericClassType, Type> {
  friend TrailingObjects;

private:
  BoundGenericClassType(ClassDecl *theDecl, Type parent,
                        ArrayRef<Type> genericArgs, const ASTContext *context,
                        RecursiveTypeProperties properties)
    : BoundGenericType(TypeKind::BoundGenericClass,
                       reinterpret_cast<NominalTypeDecl*>(theDecl), parent,
                       genericArgs, context, properties) {}
  friend class BoundGenericType;

public:
  static BoundGenericClassType* get(ClassDecl *theDecl, Type parent,
                                    ArrayRef<Type> genericArgs) {
    return cast<BoundGenericClassType>(
             BoundGenericType::get(reinterpret_cast<NominalTypeDecl*>(theDecl),
                                   parent, genericArgs));
  }

  /// Returns the declaration that declares this type.
  ClassDecl *getDecl() const {
    return reinterpret_cast<ClassDecl*>(BoundGenericType::getDecl());
  }

  static bool classof(const TypeBase *T) {
    return T->getKind() == TypeKind::BoundGenericClass;
  }
};
DEFINE_EMPTY_CAN_TYPE_WRAPPER(BoundGenericClassType, BoundGenericType)

/// BoundGenericEnumType - A subclass of BoundGenericType for the case
/// when the nominal type is a generic enum type.
class BoundGenericEnumType final : public BoundGenericType,
    private llvm::TrailingObjects<BoundGenericEnumType, Type> {
  friend TrailingObjects;

private:
  BoundGenericEnumType(EnumDecl *theDecl, Type parent,
                       ArrayRef<Type> genericArgs, const ASTContext *context,
                       RecursiveTypeProperties properties)
    : BoundGenericType(TypeKind::BoundGenericEnum,
                       reinterpret_cast<NominalTypeDecl*>(theDecl), parent,
                       genericArgs, context, properties) {}
  friend class BoundGenericType;

public:
  static BoundGenericEnumType* get(EnumDecl *theDecl, Type parent,
                                    ArrayRef<Type> genericArgs) {
    return cast<BoundGenericEnumType>(
             BoundGenericType::get(reinterpret_cast<NominalTypeDecl*>(theDecl),
                                   parent, genericArgs));
  }

  /// Returns the declaration that declares this type.
  EnumDecl *getDecl() const {
    return reinterpret_cast<EnumDecl*>(BoundGenericType::getDecl());
  }

  static bool classof(const TypeBase *T) {
    return T->getKind() == TypeKind::BoundGenericEnum;
  }
};
DEFINE_EMPTY_CAN_TYPE_WRAPPER(BoundGenericEnumType, BoundGenericType)

/// BoundGenericStructType - A subclass of BoundGenericType for the case
/// when the nominal type is a generic struct type.
class BoundGenericStructType final : public BoundGenericType,
    private llvm::TrailingObjects<BoundGenericStructType, Type> {
  friend TrailingObjects;

private:
  BoundGenericStructType(StructDecl *theDecl, Type parent,
                         ArrayRef<Type> genericArgs, const ASTContext *context,
                         RecursiveTypeProperties properties)
    : BoundGenericType(TypeKind::BoundGenericStruct, 
                       reinterpret_cast<NominalTypeDecl*>(theDecl), parent,
                       genericArgs, context, properties) {}
  friend class BoundGenericType;

public:
  static BoundGenericStructType* get(StructDecl *theDecl, Type parent,
                                    ArrayRef<Type> genericArgs) {
    return cast<BoundGenericStructType>(
             BoundGenericType::get(reinterpret_cast<NominalTypeDecl*>(theDecl),
                                   parent, genericArgs));
  }

  /// Returns the declaration that declares this type.
  StructDecl *getDecl() const {
    return reinterpret_cast<StructDecl*>(BoundGenericType::getDecl());
  }

  static bool classof(const TypeBase *T) {
    return T->getKind() == TypeKind::BoundGenericStruct;
  }
};
DEFINE_EMPTY_CAN_TYPE_WRAPPER(BoundGenericStructType, BoundGenericType)

/// NominalType - Represents a type with a name that is significant, such that
/// the name distinguishes it from other structurally-similar types that have
/// different names. Nominal types are always canonical.
class NominalType : public NominalOrBoundGenericNominalType {

protected:
  NominalType(TypeKind K, const ASTContext *C, NominalTypeDecl *TheDecl,
              Type Parent, RecursiveTypeProperties properties)
    : NominalOrBoundGenericNominalType(TheDecl, Parent, K,
               (!Parent || Parent->isCanonical())? C : nullptr, properties) {}

public:
  static NominalType *get(NominalTypeDecl *D, Type Parent, const ASTContext &C);

  // Implement isa/cast/dyncast/etc.
  static bool classof(const TypeBase *T) {
    return T->getKind() >= TypeKind::First_NominalType &&
           T->getKind() <= TypeKind::Last_NominalType;
  }
};
DEFINE_EMPTY_CAN_TYPE_WRAPPER(NominalType, NominalOrBoundGenericNominalType)

/// EnumType - This represents the type declared by an EnumDecl.
class EnumType : public NominalType, public llvm::FoldingSetNode {
public:
  /// getDecl() - Returns the decl which declares this type.
  EnumDecl *getDecl() const {
    return reinterpret_cast<EnumDecl *>(NominalType::getDecl());
  }

  /// Retrieve the type when we're referencing the given enum
  /// declaration in the parent type \c Parent.
  static EnumType *get(EnumDecl *D, Type Parent, const ASTContext &C);

  void Profile(llvm::FoldingSetNodeID &ID) {
    Profile(ID, getDecl(), getParent());
  }
  static void Profile(llvm::FoldingSetNodeID &ID, EnumDecl *D, Type Parent);

  // Implement isa/cast/dyncast/etc.
  static bool classof(const TypeBase *T) {
    return T->getKind() == TypeKind::Enum;
  }

private:
  EnumType(EnumDecl *TheDecl, Type Parent, const ASTContext &Ctx,
            RecursiveTypeProperties properties);
};
DEFINE_EMPTY_CAN_TYPE_WRAPPER(EnumType, NominalType)

/// StructType - This represents the type declared by a StructDecl.
class StructType : public NominalType, public llvm::FoldingSetNode {  
public:
  /// getDecl() - Returns the decl which declares this type.
  StructDecl *getDecl() const {
    return reinterpret_cast<StructDecl *>(NominalType::getDecl());
  }

  /// Retrieve the type when we're referencing the given struct
  /// declaration in the parent type \c Parent.
  static StructType *get(StructDecl *D, Type Parent, const ASTContext &C);

  void Profile(llvm::FoldingSetNodeID &ID) {
    Profile(ID, getDecl(), getParent());
  }
  static void Profile(llvm::FoldingSetNodeID &ID, StructDecl *D, Type Parent);

  // Implement isa/cast/dyncast/etc.
  static bool classof(const TypeBase *T) {
    return T->getKind() == TypeKind::Struct;
  }
  
private:
  StructType(StructDecl *TheDecl, Type Parent, const ASTContext &Ctx,
             RecursiveTypeProperties properties);
};
DEFINE_EMPTY_CAN_TYPE_WRAPPER(StructType, NominalType)

/// ClassType - This represents the type declared by a ClassDecl.
class ClassType : public NominalType, public llvm::FoldingSetNode {  
public:
  /// getDecl() - Returns the decl which declares this type.
  ClassDecl *getDecl() const {
    return reinterpret_cast<ClassDecl *>(NominalType::getDecl());
  }

  /// Retrieve the type when we're referencing the given class
  /// declaration in the parent type \c Parent.
  static ClassType *get(ClassDecl *D, Type Parent, const ASTContext &C);

  void Profile(llvm::FoldingSetNodeID &ID) {
    Profile(ID, getDecl(), getParent());
  }
  static void Profile(llvm::FoldingSetNodeID &ID, ClassDecl *D, Type Parent);

  // Implement isa/cast/dyncast/etc.
  static bool classof(const TypeBase *T) {
    return T->getKind() == TypeKind::Class;
  }
  
private:
  ClassType(ClassDecl *TheDecl, Type Parent, const ASTContext &Ctx,
            RecursiveTypeProperties properties);
};
DEFINE_EMPTY_CAN_TYPE_WRAPPER(ClassType, NominalType)

/// Describes the representation of a metatype.
///
/// There are several potential representations for metatypes within
/// SIL, which are distinguished by the metatype representation. This
/// enumeration captures the different representations. Some
/// conversions between representations are possible: for example, one
/// can convert a thin representation to a thick one (but not
/// vice-versa), and different representations are required in
/// different places.
enum class MetatypeRepresentation : char {
  /// A thin metatype requires no runtime information, because the
  /// type itself provides no dynamic behavior.
  ///
  /// Struct and enum metatypes are thin, because dispatch to static
  /// struct and enum members is completely static.
  Thin,
  /// A thick metatype refers to a complete metatype representation
  /// that allows introspection and dynamic dispatch. 
  ///
  /// Thick metatypes are used for class and existential metatypes,
  /// which permit dynamic behavior.
  Thick,
  /// An Objective-C metatype refers to an Objective-C class object.
  ObjC
};

/// AnyMetatypeType - A common parent class of MetatypeType and
/// ExistentialMetatypeType.
class AnyMetatypeType : public TypeBase {
  Type InstanceType;
protected:
  AnyMetatypeType(TypeKind kind, const ASTContext *C,
                  RecursiveTypeProperties properties,
                  Type instanceType,
                  Optional<MetatypeRepresentation> repr);


public:
  Type getInstanceType() const { return InstanceType; }

  /// Does this metatype have a representation?
  ///
  /// Only SIL metatype types have a representation.
  bool hasRepresentation() const {
    return Bits.AnyMetatypeType.Representation > 0;
  }
  
  /// Retrieve the metatype representation.
  ///
  /// The metatype representation is a SIL-only property. Thin
  /// metatypes can be lowered away to empty types in IR, unless a
  /// metatype value is required at an abstraction level.
  MetatypeRepresentation getRepresentation() const {
    assert(Bits.AnyMetatypeType.Representation &&
           "metatype has no representation");
    return static_cast<MetatypeRepresentation>(
             Bits.AnyMetatypeType.Representation - 1);
  }

  // Implement isa/cast/dyncast/etc.
  static bool classof(const TypeBase *T) {
    return T->getKind() == TypeKind::Metatype ||
           T->getKind() == TypeKind::ExistentialMetatype;
  }
};
BEGIN_CAN_TYPE_WRAPPER(AnyMetatypeType, Type)
  PROXY_CAN_TYPE_SIMPLE_GETTER(getInstanceType)
END_CAN_TYPE_WRAPPER(AnyMetatypeType, Type)

/// MetatypeType - This is the type given to a metatype value.  When a type is
/// declared, a 'metatype' value is injected into the value namespace to
/// resolve references to the type.  An example:
///
///  struct x { ... }  // declares type 'x' and metatype 'x'.
///  x.a()             // use of the metatype value since its a value context.
///
/// In general, this is spelled X.Type, unless X is an existential
/// type, in which case the ordinary metatype is spelled X.Protocol
/// and X.Type connotes the ExistentialMetatypeType.
class MetatypeType : public AnyMetatypeType {
  static MetatypeType *get(Type T, Optional<MetatypeRepresentation> Repr,
                           const ASTContext &C);

public:
  /// Return the MetatypeType for the specified type declaration.
  ///
  /// This leaves the 'representation' property unavailable.
  static MetatypeType *get(Type T, const ASTContext &C) {
    return get(T, None, C);
  }
  
  /// Return the MetatypeType for the specified type declaration with
  /// the given representation.
  ///
  /// Metatype representation is a SIL-only property. Thin metatypes
  /// can be lowered away to empty types in IR.
  static MetatypeType *get(Type T,
                           Optional<MetatypeRepresentation> repr = None) {
    return get(T, repr, T->getASTContext());
  }

  // Implement isa/cast/dyncast/etc.
  static bool classof(const TypeBase *T) {
    return T->getKind() == TypeKind::Metatype;
  }
  
private:
  MetatypeType(Type T, const ASTContext *C,
               RecursiveTypeProperties properties,
               Optional<MetatypeRepresentation> repr);
  friend class TypeDecl;
};
BEGIN_CAN_TYPE_WRAPPER(MetatypeType, AnyMetatypeType)
  static CanMetatypeType get(CanType type) {
    return CanMetatypeType(MetatypeType::get(type));
  }
  static CanMetatypeType get(CanType type, MetatypeRepresentation repr) {
    return CanMetatypeType(MetatypeType::get(type, repr));
  }
END_CAN_TYPE_WRAPPER(MetatypeType, AnyMetatypeType)

/// ExistentialMetatypeType - This is the type given to an existential
/// metatype value, i.e. the type of the dynamic type of an
/// existential value.  The instance type must be an existential type
/// of some sort.
///
/// Formally, this type is \exists t : T... . t.Type.  In contrast,
/// the MetatypeType for a ProtocolType is a singleton.
///
/// This is spelled X.Type, where X is an existential type.
///
/// The representation of an existential metatype cannot be thin.
class ExistentialMetatypeType : public AnyMetatypeType {
public:
  static ExistentialMetatypeType *get(Type T,
                                      Optional<MetatypeRepresentation> Repr,
                                      const ASTContext &C);

  /// Return the ExistentialMetatypeType for the specified type
  /// with the given representation.
  ///
  /// Metatype representation is a SIL-only property. Existential
  /// metatypes cannot be thin.
  static ExistentialMetatypeType *get(Type T,
                                      Optional<MetatypeRepresentation> repr
                                        = None) {
    return get(T, repr, T->getASTContext());
  }

  // Implement isa/cast/dyncast/etc.
  static bool classof(const TypeBase *T) {
    return T->getKind() == TypeKind::ExistentialMetatype;
  }
  
private:
  ExistentialMetatypeType(Type T, const ASTContext *C,
                          RecursiveTypeProperties properties,
                          Optional<MetatypeRepresentation> repr);
  friend class TypeDecl;
};
BEGIN_CAN_TYPE_WRAPPER(ExistentialMetatypeType, AnyMetatypeType)
  static CanExistentialMetatypeType get(CanType type) {
    return CanExistentialMetatypeType(ExistentialMetatypeType::get(type));
  }
  static CanExistentialMetatypeType get(CanType type,
                                        MetatypeRepresentation repr) {
    return CanExistentialMetatypeType(ExistentialMetatypeType::get(type, repr));
  }
END_CAN_TYPE_WRAPPER(ExistentialMetatypeType, AnyMetatypeType)
  
/// ModuleType - This is the type given to a module value, e.g. the "Builtin" in
/// "Builtin.int".  This is typically given to a ModuleExpr, but can also exist
/// on ParenExpr, for example.
class ModuleType : public TypeBase {
  ModuleDecl *const TheModule;
  
public:
  /// get - Return the ModuleType for the specified module.
  static ModuleType *get(ModuleDecl *M);

  ModuleDecl *getModule() const { return TheModule; }

  // Implement isa/cast/dyncast/etc.
  static bool classof(const TypeBase *T) {
    return T->getKind() == TypeKind::Module;
  }
  
private:
  ModuleType(ModuleDecl *M, const ASTContext &Ctx)
    : TypeBase(TypeKind::Module, &Ctx, // Always canonical
               RecursiveTypeProperties()),
      TheModule(M) {
  }
};
DEFINE_EMPTY_CAN_TYPE_WRAPPER(ModuleType, Type)
  
/// The type given to a dynamic \c Self return type.
///
/// Example:
/// \code
/// class X {
///   class func factory() -> Self { ... }
/// };
/// \endcode
///
/// In this example, \c Self is represented by a 
/// \c DynamicSelfType node whose self type is \c X.
class DynamicSelfType : public TypeBase {
  Type SelfType;

public:
  /// Return the DynamicSelf for the specified self type.
  static DynamicSelfType *get(Type selfType, const ASTContext &ctx);

  /// Retrieve the (static) self type for this dynamic self type.
  Type getSelfType() const { return SelfType; }

  // Implement isa/cast/dyncast/etc.
  static bool classof(const TypeBase *T) {
    return T->getKind() == TypeKind::DynamicSelf;
  }
  
private:
  DynamicSelfType(Type selfType, const ASTContext &ctx,
                  RecursiveTypeProperties properties)
    : TypeBase(TypeKind::DynamicSelf, selfType->isCanonical()? &ctx : 0,
               properties | RecursiveTypeProperties(
                 RecursiveTypeProperties::HasDynamicSelf)),
      SelfType(selfType) { }

  friend class TypeDecl;
};
BEGIN_CAN_TYPE_WRAPPER(DynamicSelfType, Type)
  PROXY_CAN_TYPE_SIMPLE_GETTER(getSelfType)

  static CanDynamicSelfType get(CanType selfType, const ASTContext &ctx) {
    return CanDynamicSelfType(DynamicSelfType::get(selfType, ctx));
  }
END_CAN_TYPE_WRAPPER(DynamicSelfType, Type)

/// A language-level calling convention.
enum class SILFunctionLanguage : uint8_t {
  /// A variation of the Swift calling convention.
  Swift = 0,

  /// A variation of the C calling convention.
  C,
};

/// The representation form of a function.
enum class FunctionTypeRepresentation : uint8_t {
  /// A "thick" function that carries a context pointer to reference captured
  /// state. The default native function representation.
  Swift = 0,
  
  /// A thick function that is represented as an Objective-C block.
  Block,
  
  /// A "thin" function that needs no context.
  Thin,
  
  /// A C function pointer, which is thin and also uses the C calling
  /// convention.
  CFunctionPointer,

  // SWIFT_ENABLE_TENSORFLOW
  /// A function that will be promoted to a TensorFlow Graph.
  TensorFlow,

  /// The value of the greatest AST function representation.
  Last = TensorFlow,
};

/// The representation form of a SIL function.
///
/// This is a superset of FunctionTypeRepresentation. The common representations
/// must share an enum value.
///
/// TODO: The overlap of SILFunctionTypeRepresentation and
/// FunctionTypeRepresentation is a total hack necessitated by the way SIL
/// TypeLowering is currently written. We ought to refactor TypeLowering so that
/// it is not necessary to distinguish these cases.
enum class SILFunctionTypeRepresentation : uint8_t {
  /// A freestanding thick function.
  Thick = uint8_t(FunctionTypeRepresentation::Swift),
  
  /// A thick function that is represented as an Objective-C block.
  Block = uint8_t(FunctionTypeRepresentation::Block),
  
  /// A freestanding thin function that needs no context.
  Thin = uint8_t(FunctionTypeRepresentation::Thin),
  
  /// A C function pointer, which is thin and also uses the C calling
  /// convention.
  CFunctionPointer = uint8_t(FunctionTypeRepresentation::CFunctionPointer),

  // SWIFT_ENABLE_TENSORFLOW
  /// A TensorFlow function pointer.
  TensorFlow = uint8_t(FunctionTypeRepresentation::TensorFlow),

  /// The value of the greatest AST function representation.
  LastAST = TensorFlow,

  /// The value of the least SIL-only function representation.
  FirstSIL = 8,
  
  /// A Swift instance method.
  Method = FirstSIL,
  
  /// An Objective-C method.
  ObjCMethod,
  
  /// A Swift protocol witness.
  WitnessMethod,
  
  /// A closure invocation function that has not been bound to a context.
  Closure,
};

/// Can this calling convention result in a function being called indirectly
/// through the runtime.
inline bool canBeCalledIndirectly(SILFunctionTypeRepresentation rep) {
  switch (rep) {
  case SILFunctionTypeRepresentation::Thick:
  case SILFunctionTypeRepresentation::Thin:
  case SILFunctionTypeRepresentation::CFunctionPointer:
  case SILFunctionTypeRepresentation::Block:
  case SILFunctionTypeRepresentation::Closure:
  // SWIFT_ENABLE_TENSORFLOW
  case SILFunctionTypeRepresentation::TensorFlow:
    return false;
  case SILFunctionTypeRepresentation::ObjCMethod:
  case SILFunctionTypeRepresentation::Method:
  case SILFunctionTypeRepresentation::WitnessMethod:
    return true;
  }

  llvm_unreachable("Unhandled SILFunctionTypeRepresentation in switch.");
}

/// Map a SIL function representation to the base language calling convention
/// it uses.
inline SILFunctionLanguage
getSILFunctionLanguage(SILFunctionTypeRepresentation rep) {
  switch (rep) {
  case SILFunctionTypeRepresentation::ObjCMethod:
  case SILFunctionTypeRepresentation::CFunctionPointer:
  case SILFunctionTypeRepresentation::Block:
    return SILFunctionLanguage::C;
  case SILFunctionTypeRepresentation::Thick:
  case SILFunctionTypeRepresentation::Thin:
  case SILFunctionTypeRepresentation::Method:
  case SILFunctionTypeRepresentation::WitnessMethod:
  case SILFunctionTypeRepresentation::Closure:
  // SWIFT_ENABLE_TENSORFLOW
  case SILFunctionTypeRepresentation::TensorFlow:
    return SILFunctionLanguage::Swift;
  }

  llvm_unreachable("Unhandled SILFunctionTypeRepresentation in switch.");
}

/// AnyFunctionType - A function type has zero or more input parameters and a
/// single result. The result type may be a tuple. For example:
///   "(int) -> int" or "(a : int, b : int) -> (int, int)".
///
/// There are two kinds of function types:  monomorphic (FunctionType) and
/// polymorphic (GenericFunctionType). Both type families additionally can
/// be 'thin', indicating that a function value has no capture context and can be
/// represented at the binary level as a single function pointer.
class AnyFunctionType : public TypeBase {
  const Type Output;
  
public:
  using Representation = FunctionTypeRepresentation;

  class Param {
  public:
    explicit Param(Type t,
                   Identifier l = Identifier(),
                   ParameterTypeFlags f = ParameterTypeFlags())
        : Ty(t), Label(l), Flags(f) {
      assert(!t || !t->is<InOutType>() && "set flags instead");
    }

  private:
    /// The type of the parameter. For a variadic parameter, this is the
    /// element type.
    Type Ty;
    
    // The label associated with the parameter, if any.
    Identifier Label;
    
    /// Parameter specific flags.
    ParameterTypeFlags Flags = {};
    
  public:
    /// FIXME: Remove this. Return the formal type of the parameter in the
    /// function type, including the InOutType if there is one.
    ///
    /// For example, 'inout Int' => 'inout Int', 'Int...' => 'Int'.
    Type getOldType() const;

    /// Return the formal type of the parameter.
    ///
    /// For example, 'inout Int' => 'Int', 'Int...' => 'Int'.
    Type getPlainType() const { return Ty; }

    /// The type of the parameter when referenced inside the function body
    /// as an rvalue.
    ///
    /// For example, 'inout Int' => 'Int', 'Int...' => '[Int]'.
    Type getParameterType(bool forCanonical = false,
                          ASTContext *ctx = nullptr) const;

    bool hasLabel() const { return !Label.empty(); }
    Identifier getLabel() const { return Label; }
    
    ParameterTypeFlags getParameterFlags() const { return Flags; }

    /// Whether the parameter is varargs
    bool isVariadic() const { return Flags.isVariadic(); }
    
    /// Whether the parameter is marked '@autoclosure'
    bool isAutoClosure() const { return Flags.isAutoClosure(); }
    
    /// Whether the parameter is marked '@escaping'
    bool isEscaping() const { return Flags.isEscaping(); }
    
    /// Whether the parameter is marked 'inout'
    bool isInOut() const { return Flags.isInOut(); }
    
    /// Whether the parameter is marked 'shared'
    bool isShared() const { return Flags.isShared(); }

    /// Whether the parameter is marked 'owned'
    bool isOwned() const { return Flags.isOwned(); }

    ValueOwnership getValueOwnership() const {
      return Flags.getValueOwnership();
    }

    bool operator==(Param const &b) const {
      return (Label == b.Label &&
              getPlainType()->isEqual(b.getPlainType()) &&
              Flags == b.Flags);
    }
    bool operator!=(Param const &b) const { return !(*this == b); }

    Param getWithoutLabel() const { return Param(Ty, Identifier(), Flags); }
  };

  class CanParam : public Param {
    explicit CanParam(const Param &param) : Param(param) {}
  public:
    static CanParam getFromParam(const Param &param) { return CanParam(param); }

    CanType getOldType() const { return CanType(Param::getOldType()); }
    CanType getPlainType() const { return CanType(Param::getPlainType()); }
    CanType getParameterType() const {
      return CanType(Param::getParameterType(/*forCanonical*/ true));
    }
  };

  using CanParamArrayRef =
    ArrayRefView<Param,CanParam,CanParam::getFromParam,/*AccessOriginal*/true>;
  
  class CanYield;
  class Yield {
    Type Ty;
    YieldTypeFlags Flags;
  public:
    explicit Yield(Type type, YieldTypeFlags flags)
      : Ty(type), Flags(flags) {}

    Type getType() const { return Ty; }

    YieldTypeFlags getFlags() const { return Flags; }
    ValueOwnership getValueOwnership() const {
      return getFlags().getValueOwnership();
    }
    bool isInOut() const { return getFlags().isInOut(); }

    CanYield getCanonical() const;

    /// There are a number of places where it's convenient to re-use
    /// the call machinery, processing yields as if they were
    /// parameters of a call.  Return this reinterpreted as a parameter.
    Param asParam() const {
      return Param(getType(), Identifier(), getFlags().asParamFlags());
    }

    Yield subst(SubstitutionMap subs, SubstOptions options = None) const {
      return Yield(getType().subst(subs, options), getFlags());
    }

    bool operator==(const Yield &other) const {
      return getType()->isEqual(other.getType()) &&
             getFlags() == other.getFlags();
    }
    bool operator!=(const Yield &other) const {
      return !operator==(other);
    }
  };

  class CanYield : public Yield {
  public:
    explicit CanYield(CanType type, YieldTypeFlags flags)
      : Yield(type, flags) {}

    CanType getType() const { return CanType(Yield::getType()); }
    CanParam asParam() const { return CanParam::getFromParam(Yield::asParam());}

    CanYield subst(SubstitutionMap subs, SubstOptions options = None) const {
      return CanYield(getType().subst(subs, options)->getCanonicalType(),
                      getFlags());
    }
  };

  /// A class which abstracts out some details necessary for
  /// making a call.
  class ExtInfo {
    // If bits are added or removed, then TypeBase::AnyFunctionTypeBits
    // and NumMaskBits must be updated, and they must match.
    //
    //   SWIFT_ENABLE_TENSORFLOW
    //   |representation|noEscape|throws|differentiability|
    //   |    0 .. 3    |    4   |   5  |      6 .. 8     |
    //
    enum : unsigned {
      RepresentationMask     = 0xF << 0,
      NoEscapeMask           = 1 << 4,
      ThrowsMask             = 1 << 5,
      // SWIFT_ENABLE_TENSORFLOW
      DifferentiableMask     = 1 << 7,
      NumMaskBits            = 8
    };

    unsigned Bits; // Naturally sized for speed.

    ExtInfo(unsigned Bits) : Bits(Bits) {}

    friend class AnyFunctionType;
    
  public:
    // Constructor with all defaults.
    ExtInfo() : Bits(0) {
      assert(getRepresentation() == Representation::Swift);
    }

    // Constructor for polymorphic type.
    ExtInfo(Representation Rep, bool Throws) {
      Bits = ((unsigned) Rep) | (Throws ? ThrowsMask : 0);
    }

    // Constructor with no defaults.
    ExtInfo(Representation Rep,
            bool IsNoEscape,
            // SWIFT_ENABLE_TENSORFLOW
            bool Throws, bool IsDifferentiable)
      : ExtInfo(Rep, Throws) {
      Bits |= (IsNoEscape ? NoEscapeMask : 0);
      // SWIFT_ENABLE_TENSORFLOW
      Bits |= (IsDifferentiable ? DifferentiableMask : 0);
    }

    bool isNoEscape() const { return Bits & NoEscapeMask; }
    bool throws() const { return Bits & ThrowsMask; }
    // SWIFT_ENABLE_TENSORFLOW
    bool isDifferentiable() const { return Bits & DifferentiableMask; }
    Representation getRepresentation() const {
      unsigned rawRep = Bits & RepresentationMask;
      assert(rawRep <= unsigned(Representation::Last)
             && "unexpected SIL representation");
      return Representation(rawRep);
    }

    bool hasSelfParam() const {
      switch (getSILRepresentation()) {
      case SILFunctionTypeRepresentation::Thick:
      case SILFunctionTypeRepresentation::Block:
      case SILFunctionTypeRepresentation::Thin:
      case SILFunctionTypeRepresentation::CFunctionPointer:
      case SILFunctionTypeRepresentation::Closure:
      // SWIFT_ENABLE_TENSORFLOW
      case SILFunctionTypeRepresentation::TensorFlow:
        return false;
      case SILFunctionTypeRepresentation::ObjCMethod:
      case SILFunctionTypeRepresentation::Method:
      case SILFunctionTypeRepresentation::WitnessMethod:
        return true;
      }

      llvm_unreachable("Unhandled SILFunctionTypeRepresentation in switch.");
    }

    /// True if the function representation carries context.
    bool hasContext() const {
      switch (getSILRepresentation()) {
      case SILFunctionTypeRepresentation::Thick:
      case SILFunctionTypeRepresentation::Block:
        return true;
      case SILFunctionTypeRepresentation::Thin:
      case SILFunctionTypeRepresentation::Method:
      case SILFunctionTypeRepresentation::ObjCMethod:
      case SILFunctionTypeRepresentation::WitnessMethod:
      case SILFunctionTypeRepresentation::CFunctionPointer:
      case SILFunctionTypeRepresentation::Closure:
      // SWIFT_ENABLE_TENSORFLOW
      case SILFunctionTypeRepresentation::TensorFlow:
        return false;
      }

      llvm_unreachable("Unhandled SILFunctionTypeRepresentation in switch.");
    }
    
    // Note that we don't have setters. That is by design, use
    // the following with methods instead of mutating these objects.
    LLVM_NODISCARD
    ExtInfo withRepresentation(Representation Rep) const {
      return ExtInfo((Bits & ~RepresentationMask)
                     | (unsigned)Rep);
    }
    LLVM_NODISCARD
    ExtInfo withNoEscape(bool NoEscape = true) const {
      if (NoEscape)
        return ExtInfo(Bits | NoEscapeMask);
      else
        return ExtInfo(Bits & ~NoEscapeMask);
    }
    LLVM_NODISCARD
    ExtInfo withThrows(bool Throws = true) const {
      if (Throws)
        return ExtInfo(Bits | ThrowsMask);
      else
        return ExtInfo(Bits & ~ThrowsMask);
    }
    // SWIFT_ENABLE_TENSORFLOW
    LLVM_NODISCARD
    ExtInfo withDifferentiable(bool isDifferentiable = true) const {
      if (isDifferentiable)
        return ExtInfo(Bits | DifferentiableMask);
      else
        return ExtInfo(Bits & ~DifferentiableMask);
    }

    unsigned getFuncAttrKey() const {
      return Bits;
    }
    
    /// Put a SIL representation in the ExtInfo.
    ///
    /// SIL type lowering transiently generates AST function types with SIL
    /// representations. However, they shouldn't persist in the AST, and
    /// don't need to be parsed, printed, or serialized.
    ExtInfo withSILRepresentation(SILFunctionTypeRepresentation Rep) const {
      return ExtInfo((Bits & ~RepresentationMask)
                     | (unsigned)Rep);
    }
    
    SILFunctionTypeRepresentation getSILRepresentation() const {
      unsigned rawRep = Bits & RepresentationMask;
      return SILFunctionTypeRepresentation(rawRep);
    }

    bool operator==(ExtInfo Other) const {
      return Bits == Other.Bits;
    }
    bool operator!=(ExtInfo Other) const {
      return Bits != Other.Bits;
    }
  };

protected:
  AnyFunctionType(TypeKind Kind, const ASTContext *CanTypeContext,
                  Type Output, RecursiveTypeProperties properties,
                  unsigned NumParams, ExtInfo Info)
  : TypeBase(Kind, CanTypeContext, properties), Output(Output) {
    Bits.AnyFunctionType.ExtInfo = Info.Bits;
    Bits.AnyFunctionType.NumParams = NumParams;
    assert(Bits.AnyFunctionType.NumParams == NumParams && "Params dropped!");
    // The use of both assert() and static_assert() is intentional.
    assert(Bits.AnyFunctionType.ExtInfo == Info.Bits && "Bits were dropped!");
    static_assert(ExtInfo::NumMaskBits == NumAFTExtInfoBits,
                 "ExtInfo and AnyFunctionTypeBitfields must agree on bit size");
  }

public:
  /// Break an input type into an array of \c AnyFunctionType::Params.
  static void decomposeInput(Type type,
                             SmallVectorImpl<Param> &result);

  /// Take an array of parameters and turn it into an input type.
  ///
  /// The result type is only there as a way to extract the ASTContext when
  /// needed.
  static Type composeInput(ASTContext &ctx, ArrayRef<Param> params,
                           bool canonicalVararg);
  static Type composeInput(ASTContext &ctx, CanParamArrayRef params,
                           bool canonicalVararg) {
    return composeInput(ctx, params.getOriginalArray(), canonicalVararg);
  }

  /// Given two arrays of parameters determine if they are equal.
  static bool equalParams(ArrayRef<Param> a, ArrayRef<Param> b);

  /// Given two arrays of parameters determine if they are equal.
  static bool equalParams(CanParamArrayRef a, CanParamArrayRef b);

  /// Given an array of parameters and an array of labels of the
  /// same length, update each parameter to have the corresponding label.
  static void relabelParams(MutableArrayRef<Param> params,
                            ArrayRef<Identifier> labels);

  Type getResult() const { return Output; }
  ArrayRef<Param> getParams() const;
  unsigned getNumParams() const { return Bits.AnyFunctionType.NumParams; }

  GenericSignature *getOptGenericSignature() const;
  
  ExtInfo getExtInfo() const {
    return ExtInfo(Bits.AnyFunctionType.ExtInfo);
  }

  /// Get the representation of the function type.
  Representation getRepresentation() const {
    return getExtInfo().getRepresentation();
  }

<<<<<<< HEAD
  /// Given `indices`, `differentiationOrder`, and `kind`, calculates the type
  /// of the corresponding autodiff associated function.
  ///
  /// \note The original function type (`self`) need not be `@autodiff`, and the
  /// resulting function will preserve all `ExtInfo` of the original function,
  /// including `@autodiff`.
  AnyFunctionType *getAutoDiffAssociatedFunctionType(
      AutoDiffParameterIndices *indices, unsigned resultIndex,
      unsigned differentiationOrder, AutoDiffAssociatedFunctionKind kind,
      LookupConformanceFn lookupConformance,
      GenericSignature *whereClauseGenericSignature = nullptr);

  /// \brief True if the parameter declaration it is attached to is guaranteed
=======
  /// True if the parameter declaration it is attached to is guaranteed
>>>>>>> 07b1905d
  /// to not persist the closure for longer than the duration of the call.
  bool isNoEscape() const {
    return getExtInfo().isNoEscape();
  }

  bool throws() const {
    return getExtInfo().throws();
  }
  
  // SWIFT_ENABLE_TENSORFLOW
  bool isDifferentiable() const {
    return getExtInfo().isDifferentiable();
  }

  /// Returns a new function type exactly like this one but with the ExtInfo
  /// replaced.
  AnyFunctionType *withExtInfo(ExtInfo info) const;

  void printParams(raw_ostream &OS,
                   const PrintOptions &PO = PrintOptions()) const;
  void printParams(ASTPrinter &Printer, const PrintOptions &PO) const;

  // Implement isa/cast/dyncast/etc.
  static bool classof(const TypeBase *T) {
    return T->getKind() >= TypeKind::First_AnyFunctionType &&
           T->getKind() <= TypeKind::Last_AnyFunctionType;
  }
};
BEGIN_CAN_TYPE_WRAPPER(AnyFunctionType, Type)
  using ExtInfo = AnyFunctionType::ExtInfo;
  using CanParamArrayRef = AnyFunctionType::CanParamArrayRef;

  static CanAnyFunctionType get(CanGenericSignature signature,
                                CanParamArrayRef params,
                                CanType result,
                                ExtInfo info = ExtInfo());

  CanGenericSignature getOptGenericSignature() const;

  CanParamArrayRef getParams() const {
    return CanParamArrayRef(getPointer()->getParams());
  }

  PROXY_CAN_TYPE_SIMPLE_GETTER(getResult)
  
  CanAnyFunctionType withExtInfo(ExtInfo info) const {
    return CanAnyFunctionType(getPointer()->withExtInfo(info));
  }
END_CAN_TYPE_WRAPPER(AnyFunctionType, Type)

inline AnyFunctionType::CanYield AnyFunctionType::Yield::getCanonical() const {
  return CanYield(getType()->getCanonicalType(), getFlags());
}

/// FunctionType - A monomorphic function type, specified with an arrow.
///
/// For example:
///   let x : (Float, Int) -> Int
class FunctionType final : public AnyFunctionType,
    public llvm::FoldingSetNode,
    private llvm::TrailingObjects<FunctionType, AnyFunctionType::Param> {
  friend TrailingObjects;
      
public:
  /// 'Constructor' Factory Function
  static FunctionType *get(ArrayRef<Param> params, Type result,
                           ExtInfo info = ExtInfo());

  // Retrieve the input parameters of this function type.
  ArrayRef<Param> getParams() const {
    return {getTrailingObjects<Param>(), getNumParams()};
  }

  void Profile(llvm::FoldingSetNodeID &ID) {
    Profile(ID, getParams(), getResult(), getExtInfo());
  }
  static void Profile(llvm::FoldingSetNodeID &ID,
                      ArrayRef<Param> params,
                      Type result,
                      ExtInfo info);

  // Implement isa/cast/dyncast/etc.
  static bool classof(const TypeBase *T) {
    return T->getKind() == TypeKind::Function;
  }
      
private:
  FunctionType(ArrayRef<Param> params, Type result, ExtInfo info,
               const ASTContext *ctx, RecursiveTypeProperties properties);
};
BEGIN_CAN_TYPE_WRAPPER(FunctionType, AnyFunctionType)
  static CanFunctionType get(CanParamArrayRef params, CanType result,
                             ExtInfo info = ExtInfo()) {
    auto fnType = FunctionType::get(params.getOriginalArray(), result, info);
    return cast<FunctionType>(fnType->getCanonicalType());
  }

  CanFunctionType withExtInfo(ExtInfo info) const {
    return CanFunctionType(cast<FunctionType>(getPointer()->withExtInfo(info)));
  }
END_CAN_TYPE_WRAPPER(FunctionType, AnyFunctionType)

/// Map the given parameter list onto a bitvector describing whether
/// the argument type at each index has a default argument associated with
/// it.
SmallBitVector
computeDefaultMap(ArrayRef<AnyFunctionType::Param> params,
                  const ValueDecl *paramOwner, bool skipCurriedSelf);

/// Turn a param list into a symbolic and printable representation that does not
/// include the types, something like (: , b:, c:)
std::string getParamListAsString(ArrayRef<AnyFunctionType::Param> parameters);

/// Describes a generic function type.
///
/// A generic function type describes a function that is polymorphic with
/// respect to some set of generic parameters and the requirements placed
/// on those parameters and dependent member types thereof. The input and
/// output types of the generic function can be expressed in terms of those
/// generic parameters.
class GenericFunctionType final : public AnyFunctionType,
    public llvm::FoldingSetNode,
    private llvm::TrailingObjects<GenericFunctionType, AnyFunctionType::Param> {
  friend TrailingObjects;
      
  GenericSignature *Signature;

  /// Construct a new generic function type.
  GenericFunctionType(GenericSignature *sig,
                      ArrayRef<Param> params,
                      Type result,
                      ExtInfo info,
                      const ASTContext *ctx,
                      RecursiveTypeProperties properties);
      
public:
  /// Create a new generic function type.
  static GenericFunctionType *get(GenericSignature *sig,
                                  ArrayRef<Param> params,
                                  Type result,
                                  ExtInfo info = ExtInfo());

  // Retrieve the input parameters of this function type.
  ArrayRef<Param> getParams() const {
    return {getTrailingObjects<Param>(), getNumParams()};
  }
      
  /// Retrieve the generic signature of this function type.
  GenericSignature *getGenericSignature() const {
    return Signature;
  }
  
  /// Retrieve the generic parameters of this polymorphic function type.
  TypeArrayView<GenericTypeParamType> getGenericParams() const;

  /// Retrieve the requirements of this polymorphic function type.
  ArrayRef<Requirement> getRequirements() const;
                              
  /// Substitute the given generic arguments into this generic
  /// function type and return the resulting non-generic type.
  FunctionType *substGenericArgs(SubstitutionMap subs);

  void Profile(llvm::FoldingSetNodeID &ID) {
    Profile(ID, getGenericSignature(), getParams(), getResult(),
            getExtInfo());
  }
  static void Profile(llvm::FoldingSetNodeID &ID,
                      GenericSignature *sig,
                      ArrayRef<Param> params,
                      Type result,
                      ExtInfo info);

  // Implement isa/cast/dyncast/etc.
  static bool classof(const TypeBase *T) {
    return T->getKind() == TypeKind::GenericFunction;
  }
};

BEGIN_CAN_TYPE_WRAPPER(GenericFunctionType, AnyFunctionType)
  /// Create a new generic function type.
  static CanGenericFunctionType get(CanGenericSignature sig,
                                    CanParamArrayRef params,
                                    CanType result,
                                    ExtInfo info = ExtInfo()) {
    // Knowing that the argument types are independently canonical is
    // not sufficient to guarantee that the function type will be canonical.
    auto fnType = GenericFunctionType::get(sig, params.getOriginalArray(),
                                           result, info);
    return cast<GenericFunctionType>(fnType->getCanonicalType());
  }

  CanFunctionType substGenericArgs(SubstitutionMap subs) const;

  CanGenericSignature getGenericSignature() const {
    return CanGenericSignature(getPointer()->getGenericSignature());
  }
  
  ArrayRef<CanTypeWrapper<GenericTypeParamType>> getGenericParams() const {
    return getGenericSignature().getGenericParams();
  }

  CanGenericFunctionType withExtInfo(ExtInfo info) const {
    return CanGenericFunctionType(
                    cast<GenericFunctionType>(getPointer()->withExtInfo(info)));
  }
END_CAN_TYPE_WRAPPER(GenericFunctionType, AnyFunctionType)

inline CanAnyFunctionType
CanAnyFunctionType::get(CanGenericSignature signature, CanParamArrayRef params,
                        CanType result, ExtInfo extInfo) {
  if (signature) {
    return CanGenericFunctionType::get(signature, params, result, extInfo);
  } else {
    return CanFunctionType::get(params, result, extInfo);
  }
}

inline GenericSignature *AnyFunctionType::getOptGenericSignature() const {
  if (auto genericFn = dyn_cast<GenericFunctionType>(this)) {
    return genericFn->getGenericSignature();
  } else {
    return nullptr;
  }
}

inline CanGenericSignature CanAnyFunctionType::getOptGenericSignature() const {
  if (auto genericFn = dyn_cast<GenericFunctionType>(*this)) {
    return genericFn.getGenericSignature();
  } else {
    return CanGenericSignature();
  }
}

/// Conventions for passing arguments as parameters.
enum class ParameterConvention {
  /// This argument is passed indirectly, i.e. by directly passing the address
  /// of an object in memory.  The callee is responsible for destroying the
  /// object.  The callee may assume that the address does not alias any valid
  /// object.
  Indirect_In,

  /// This argument is passed indirectly, i.e. by directly passing the address
  /// of an object in memory.  The callee must treat the object as read-only
  /// The callee may assume that the address does not alias any valid object.
  Indirect_In_Constant,

  /// This argument is passed indirectly, i.e. by directly passing the address
  /// of an object in memory.  The callee may not modify and does not destroy
  /// the object.
  Indirect_In_Guaranteed,

  /// This argument is passed indirectly, i.e. by directly passing the address
  /// of an object in memory.  The object is always valid, but the callee may
  /// assume that the address does not alias any valid object and reorder loads
  /// stores to the parameter as long as the whole object remains valid. Invalid
  /// single-threaded aliasing may produce inconsistent results, but should
  /// remain memory safe.
  Indirect_Inout,

  /// This argument is passed indirectly, i.e. by directly passing the address
  /// of an object in memory. The object is allowed to be aliased by other
  /// well-typed references, but is not allowed to be escaped. This is the
  /// convention used by mutable captures in @noescape closures.
  Indirect_InoutAliasable,

  /// This argument is passed directly.  Its type is non-trivial, and the callee
  /// is responsible for destroying it.
  Direct_Owned,

  /// This argument is passed directly.  Its type may be trivial, or it may
  /// simply be that the callee is not responsible for destroying it.  Its
  /// validity is guaranteed only at the instant the call begins.
  Direct_Unowned,

  /// This argument is passed directly.  Its type is non-trivial, and the caller
  /// guarantees its validity for the entirety of the call.
  Direct_Guaranteed,
};
// Check that the enum values fit inside Bits.SILFunctionType.
static_assert(unsigned(ParameterConvention::Direct_Guaranteed) < (1<<3),
              "fits in Bits.SILFunctionType and SILParameterInfo");

// Does this parameter convention require indirect storage? This reflects a
// SILFunctionType's formal (immutable) conventions, as opposed to the transient
// SIL conventions that dictate SILValue types.
inline bool isIndirectFormalParameter(ParameterConvention conv) {
  switch (conv) {
  case ParameterConvention::Indirect_In:
  case ParameterConvention::Indirect_In_Constant:
  case ParameterConvention::Indirect_Inout:
  case ParameterConvention::Indirect_InoutAliasable:
  case ParameterConvention::Indirect_In_Guaranteed:
    return true;

  case ParameterConvention::Direct_Unowned:
  case ParameterConvention::Direct_Guaranteed:
  case ParameterConvention::Direct_Owned:
    return false;
  }
  llvm_unreachable("covered switch isn't covered?!");
}
inline bool isConsumedParameter(ParameterConvention conv) {
  switch (conv) {
  case ParameterConvention::Indirect_In:
  case ParameterConvention::Indirect_In_Constant:
  case ParameterConvention::Direct_Owned:
    return true;

  case ParameterConvention::Indirect_Inout:
  case ParameterConvention::Indirect_InoutAliasable:
  case ParameterConvention::Direct_Unowned:
  case ParameterConvention::Direct_Guaranteed:
  case ParameterConvention::Indirect_In_Guaranteed:
    return false;
  }
  llvm_unreachable("bad convention kind");
}

/// Returns true if conv is a guaranteed parameter. This may look unnecessary
/// but this will allow code to generalize to handle Indirect_Guaranteed
/// parameters when they are added.
inline bool isGuaranteedParameter(ParameterConvention conv) {
  switch (conv) {
  case ParameterConvention::Direct_Guaranteed:
  case ParameterConvention::Indirect_In_Guaranteed:
    return true;

  case ParameterConvention::Indirect_Inout:
  case ParameterConvention::Indirect_InoutAliasable:
  case ParameterConvention::Indirect_In:
  case ParameterConvention::Indirect_In_Constant:
  case ParameterConvention::Direct_Unowned:
  case ParameterConvention::Direct_Owned:
    return false;
  }
  llvm_unreachable("bad convention kind");
}

/// SWIFT_ENABLE_TENSORFLOW
/// Determines whether a differentiable function type is differentiable with
/// respect to this parameter.
enum class SILParameterDifferentiability : unsigned {
  /// The function type is differentiable with respect to this parameter, or
  /// differentiability is not applicable because the function is not
  /// differentiable.
  DifferentiableOrNotApplicable,

  /// The function type is not differentiable with respect to this parameter.
  NotDifferentiable,
};

/// A parameter type and the rules for passing it.
class SILParameterInfo {
  llvm::PointerIntPair<CanType, 3, ParameterConvention> TypeAndConvention;

  // SWIFT_ENABLE_TENSORFLOW
  SILParameterDifferentiability Differentiability : 1;
public:
  SILParameterInfo() = default;//: Ty(), Convention((ParameterConvention)0) {}
  // SWIFT_ENABLE_TENSORFLOW
  SILParameterInfo(
      CanType type, ParameterConvention conv,
      SILParameterDifferentiability differentiability =
          SILParameterDifferentiability::DifferentiableOrNotApplicable)
    : TypeAndConvention(type, conv), Differentiability(differentiability) {
    assert(type->isLegalSILType() && "SILParameterInfo has illegal SIL type");
  }

  CanType getType() const {
    return TypeAndConvention.getPointer();
  }
  ParameterConvention getConvention() const {
    return TypeAndConvention.getInt();
  }
  // Does this parameter convention require indirect storage? This reflects a
  // SILFunctionType's formal (immutable) conventions, as opposed to the
  // transient SIL conventions that dictate SILValue types.
  bool isFormalIndirect() const {
    return isIndirectFormalParameter(getConvention());
  }

  bool isDirectGuaranteed() const {
    return getConvention() == ParameterConvention::Direct_Guaranteed;
  }

  bool isIndirectInGuaranteed() const {
    return getConvention() == ParameterConvention::Indirect_In_Guaranteed;
  }

  bool isIndirectInOut() const {
    return getConvention() == ParameterConvention::Indirect_Inout;
  }
  bool isIndirectMutating() const {
    return getConvention() == ParameterConvention::Indirect_Inout
        || getConvention() == ParameterConvention::Indirect_InoutAliasable;
  }

  /// True if this parameter is consumed by the callee, either
  /// indirectly or directly.
  bool isConsumed() const {
    return isConsumedParameter(getConvention());
  }

  /// Returns true if this parameter is guaranteed, either indirectly or
  /// directly.
  bool isGuaranteed() const {
    return isGuaranteedParameter(getConvention());
  }

  // SWIFT_ENABLE_TENSORFLOW
  SILParameterDifferentiability getDifferentiability() const {
    return Differentiability;
  }

  SILParameterInfo getWithDifferentiability(
      SILParameterDifferentiability differentiability) const {
    return SILParameterInfo(getType(), getConvention(), differentiability);
  }

  /// The SIL storage type determines the ABI for arguments based purely on the
  /// formal parameter conventions. The actual SIL type for the argument values
  /// may differ in canonical SIL. In particular, opaque values require indirect
  /// storage. Therefore they will be passed using an indirect formal
  /// convention, and this method will return an address type. However, in
  /// canonical SIL the opaque arguments might not have an address type.
  SILType getSILStorageType() const; // in SILFunctionConventions.h

  /// Return a version of this parameter info with the type replaced.
  SILParameterInfo getWithType(CanType type) const {
    // SWIFT_ENABLE_TENSORFLOW
    return SILParameterInfo(type, getConvention(), getDifferentiability());
  }

  /// Transform this SILParameterInfo by applying the user-provided
  /// function to its type.
  ///
  /// Note that this does not perform a recursive transformation like
  /// Type::transform does.
  template<typename F>
  SILParameterInfo map(const F &fn) const {
    return getWithType(fn(getType()));
  }

  void profile(llvm::FoldingSetNodeID &id) {
    id.AddPointer(getType().getPointer());
    id.AddInteger((unsigned)getConvention());
    // SWIFT_ENABLE_TENSORFLOW
    id.AddInteger((unsigned)getDifferentiability());
  }

  void dump() const;
  void print(llvm::raw_ostream &out,
             const PrintOptions &options = PrintOptions()) const;
  void print(ASTPrinter &Printer, const PrintOptions &Options) const;
  friend llvm::raw_ostream &operator<<(llvm::raw_ostream &out,
                                       SILParameterInfo type) {
    type.print(out);
    return out;
  }

  bool operator==(SILParameterInfo rhs) const {
    // SWIFT_ENABLE_TENSORFLOW
    return getType() == rhs.getType() &&
           getConvention() == rhs.getConvention() &&
           getDifferentiability() == rhs.getDifferentiability();
  }
  bool operator!=(SILParameterInfo rhs) const {
    return !(*this == rhs);
  }
};

/// Conventions for returning values.
enum class ResultConvention {
  /// This result is returned indirectly, i.e. by passing the address
  /// of an uninitialized object in memory.  The callee is responsible
  /// for leaving an initialized object at this address.  The callee
  /// may assume that the address does not alias any valid object.
  Indirect,

  /// The caller is responsible for destroying this return value.
  /// Its type is non-trivial.
  Owned,

  /// The caller is not responsible for destroying this return value.
  /// Its type may be trivial, or it may simply be offered unsafely.
  /// It is valid at the instant of the return, but further operations
  /// may invalidate it.
  Unowned,

  /// The caller is not responsible for destroying this return value.
  /// The validity of the return value is dependent on the 'self' parameter,
  /// so it may be invalidated if that parameter is released.
  UnownedInnerPointer,
  
  /// This value has been (or may have been) returned autoreleased.
  /// The caller should make an effort to reclaim the autorelease.
  /// The type must be a class or class existential type, and this
  /// must be the only return value.
  Autoreleased,
};

// Does this result require indirect storage for the purpose of reabstraction?
inline bool isIndirectFormalResult(ResultConvention convention) {
  return convention == ResultConvention::Indirect;
}

/// A result type and the rules for returning it.
class SILResultInfo {
  llvm::PointerIntPair<CanType, 3, ResultConvention> TypeAndConvention;
public:
  SILResultInfo() = default;
  SILResultInfo(CanType type, ResultConvention conv)
    : TypeAndConvention(type, conv) {
    assert(type->isLegalSILType() && "SILResultInfo has illegal SIL type");
  }

  CanType getType() const {
    return TypeAndConvention.getPointer();
  }
  ResultConvention getConvention() const {
    return TypeAndConvention.getInt();
  }
  /// The SIL storage type determines the ABI for arguments based purely on the
  /// formal result conventions. The actual SIL type for the result values may
  /// differ in canonical SIL. In particular, opaque values require indirect
  /// storage. Therefore they will be returned using an indirect formal
  /// convention, and this method will return an address type. However, in
  /// canonical SIL the opaque results might not have an address type.
  SILType getSILStorageType() const; // in SILFunctionConventions.h

  /// Return a version of this result info with the type replaced.
  SILResultInfo getWithType(CanType type) const {
    return SILResultInfo(type, getConvention());
  }

  // Does this result convention require indirect storage? This reflects a
  // SILFunctionType's formal (immutable) conventions, as opposed to the
  // transient SIL conventions that dictate SILValue types.
  bool isFormalIndirect() const {
    return isIndirectFormalResult(getConvention());
  }
  bool isFormalDirect() const {
    return !isIndirectFormalResult(getConvention());
  }

  /// Transform this SILResultInfo by applying the user-provided
  /// function to its type.
  ///
  /// Note that this does not perform a recursive transformation like
  /// Type::transform does.
  template <typename F>
  SILResultInfo map(F &&fn) const {
    return getWithType(fn(getType()));
  }

  void profile(llvm::FoldingSetNodeID &id) {
    id.AddPointer(TypeAndConvention.getOpaqueValue());
  }

  void dump() const;
  void print(llvm::raw_ostream &out,
             const PrintOptions &options = PrintOptions()) const;
  void print(ASTPrinter &Printer, const PrintOptions &Options) const;
  friend llvm::raw_ostream &operator<<(llvm::raw_ostream &out,
                                       SILResultInfo type) {
    type.print(out);
    return out;
  }

  ValueOwnershipKind
  getOwnershipKind(SILModule &,
                   CanGenericSignature sig) const; // in SILType.cpp

  bool operator==(SILResultInfo rhs) const {
    return TypeAndConvention == rhs.TypeAndConvention;
  }
  bool operator!=(SILResultInfo rhs) const {
    return !(*this == rhs);
  }
};

using YieldConvention = ParameterConvention;

/// The type and convention of a value yielded from a yield-once or
/// yield-many coroutine.
class SILYieldInfo : public SILParameterInfo {
public:
  SILYieldInfo() {}
  SILYieldInfo(CanType type, YieldConvention conv)
    : SILParameterInfo(type, conv) {
  }

  SILYieldInfo getWithType(CanType type) const {
    return SILYieldInfo(type, getConvention());
  }

  template<typename F>
  SILYieldInfo map(const F &fn) const {
    return getWithType(fn(getType()));
  }
};

/// SILCoroutineKind - What kind of coroutine is this SILFunction?
enum class SILCoroutineKind : uint8_t {
  /// This function is not a coroutine.  It may have arbitrary normal
  /// results and may not have yield results.
  None,

  /// This function is a yield-once coroutine (used by e.g. accessors).
  /// It must not have normal results and may have arbitrary yield results.
  YieldOnce,

  /// This function is a yield-many coroutine (used by e.g. generators).
  /// It must not have normal results and may have arbitrary yield results.
  YieldMany,
};
  
class SILFunctionType;
typedef CanTypeWrapper<SILFunctionType> CanSILFunctionType;
class SILFunctionConventions;

/// SILFunctionType - The lowered type of a function value, suitable
/// for use by SIL.
///
/// This type is defined by the AST library because it must be capable
/// of appearing in secondary positions, e.g. within tuple and
/// function parameter and result types.
class SILFunctionType final : public TypeBase, public llvm::FoldingSetNode,
    private llvm::TrailingObjects<SILFunctionType, SILParameterInfo,
                                  SILResultInfo> {
  friend TrailingObjects;

  size_t numTrailingObjects(OverloadToken<SILParameterInfo>) const {
    return NumParameters;
  }

  size_t numTrailingObjects(OverloadToken<SILResultInfo>) const {
    return hasErrorResult() ? 1 : 0;
  }

public:
  using Language = SILFunctionLanguage;
  using Representation = SILFunctionTypeRepresentation;

  /// A class which abstracts out some details necessary for
  /// making a call.
  class ExtInfo {
    // If bits are added or removed, then TypeBase::SILFunctionTypeBits
    // and NumMaskBits must be updated, and they must match.

    // SWIFT_ENABLE_TENSORFLOW
    //   |representation|pseudogeneric| noescape | differentiability |
    //   |    0 .. 3    |      4      |     5    |      6 .. 8       |
    //
    enum : unsigned {
      RepresentationMask = 0xF << 0,
      PseudogenericMask  = 1 << 4,
      NoEscapeMask       = 1 << 5,
      // SWIFT_ENABLE_TENSORFLOW
      DifferentiableMask = 1 << 6,
      NumMaskBits        = 7
    };

    unsigned Bits; // Naturally sized for speed.

    ExtInfo(unsigned Bits) : Bits(Bits) {}

    friend class SILFunctionType;
    
  public:
    // Constructor with all defaults.
    ExtInfo() : Bits(0) { }

    // Constructor for polymorphic type.
    // SWIFT_ENABLE_TENSORFLOW
    ExtInfo(Representation rep, bool isPseudogeneric, bool isNoEscape,
            bool isDifferentiable) {
      Bits = ((unsigned) rep) |
             (isPseudogeneric ? PseudogenericMask : 0) |
             // SWIFT_ENABLE_TENSORFLOW
             (isNoEscape ? NoEscapeMask : 0) |
             (isDifferentiable ? DifferentiableMask : 0);
    }

    /// Is this function pseudo-generic?  A pseudo-generic function
    /// is not permitted to dynamically depend on its type arguments.
    bool isPseudogeneric() const { return Bits & PseudogenericMask; }

    // Is this function guaranteed to be no-escape by the type system?
    bool isNoEscape() const { return Bits & NoEscapeMask; }
    
    // SWIFT_ENABLE_TENSORFLOW
    bool isDifferentiable() const { return Bits & DifferentiableMask; }

    /// What is the abstract representation of this function value?
    Representation getRepresentation() const {
      return Representation(Bits & RepresentationMask);
    }
    Language getLanguage() const {
      return getSILFunctionLanguage(getRepresentation());
    }

    bool hasSelfParam() const {
      switch (getRepresentation()) {
      case Representation::Thick:
      case Representation::Block:
      case Representation::Thin:
      case Representation::CFunctionPointer:
      case Representation::Closure:
      // SWIFT_ENABLE_TENSORFLOW
      case Representation::TensorFlow:
        return false;
      case Representation::ObjCMethod:
      case Representation::Method:
      case Representation::WitnessMethod:
        return true;
      }

      llvm_unreachable("Unhandled Representation in switch.");
    }

    /// True if the function representation carries context.
    bool hasContext() const {
      switch (getRepresentation()) {
      case Representation::Thick:
      case Representation::Block:
        return true;
      case Representation::Thin:
      case Representation::CFunctionPointer:
      case Representation::ObjCMethod:
      case Representation::Method:
      case Representation::WitnessMethod:
      case Representation::Closure:
      // SWIFT_ENABLE_TENSORFLOW
      case Representation::TensorFlow:
        return false;
      }

      llvm_unreachable("Unhandled Representation in switch.");
    }
    
    // Note that we don't have setters. That is by design, use
    // the following with methods instead of mutating these objects.
    ExtInfo withRepresentation(Representation Rep) const {
      return ExtInfo((Bits & ~RepresentationMask)
                     | (unsigned)Rep);
    }
    ExtInfo withIsPseudogeneric(bool isPseudogeneric = true) const {
      if (isPseudogeneric)
        return ExtInfo(Bits | PseudogenericMask);
      else
        return ExtInfo(Bits & ~PseudogenericMask);
    }
    ExtInfo withNoEscape(bool NoEscape = true) const {
      if (NoEscape)
        return ExtInfo(Bits | NoEscapeMask);
      else
        return ExtInfo(Bits & ~NoEscapeMask);
    }
    // SWIFT_ENABLE_TENSORFLOW
    ExtInfo withDifferentiable(bool isDifferentiable = true) const {
      if (isDifferentiable)
        return ExtInfo(Bits | DifferentiableMask);
      else
        return ExtInfo(Bits & ~DifferentiableMask);
    }

    unsigned getFuncAttrKey() const {
      return Bits;
    }

    bool operator==(ExtInfo Other) const {
      return Bits == Other.Bits;
    }
    bool operator!=(ExtInfo Other) const {
      return Bits != Other.Bits;
    }
  };

private:
  unsigned NumParameters;

  // These are *normal* results if this is not a coroutine and *yield* results
  // otherwise.
  unsigned NumAnyResults : 16;         // Not including the ErrorResult.
  unsigned NumAnyIndirectFormalResults : 16; // Subset of NumAnyResults.

  // The layout of a SILFunctionType in memory is:
  //   SILFunctionType
  //   SILParameterInfo[NumParameters]
  //   SILResultInfo[isCoroutine() ? 0 : NumAnyResults]
  //   SILYieldInfo[isCoroutine() ? NumAnyResults : 0]
  //   SILResultInfo?    // if hasErrorResult()
  //   CanType?          // if !isCoro && NumAnyResults > 1, formal result cache
  //   CanType?          // if !isCoro && NumAnyResults > 1, all result cache

  CanGenericSignature GenericSig;
  Optional<ProtocolConformanceRef> WitnessMethodConformance;

  MutableArrayRef<SILParameterInfo> getMutableParameters() {
    return {getTrailingObjects<SILParameterInfo>(), NumParameters};
  }

  MutableArrayRef<SILResultInfo> getMutableResults() {
    auto *ptr = reinterpret_cast<SILResultInfo *>(getMutableParameters().end());
    return {ptr, getNumResults()};
  }

  MutableArrayRef<SILYieldInfo> getMutableYields() {
    auto *ptr = reinterpret_cast<SILYieldInfo *>(getMutableParameters().end());
    return {ptr, getNumYields()};
  }

  /// Return a pointer past the end of the formal results, whether they
  /// are yield-results or normal results.
  void *getEndOfFormalResults() {
    return isCoroutine() ? static_cast<void*>(getMutableYields().end())
                         : static_cast<void*>(getMutableResults().end());
  }

  SILResultInfo &getMutableErrorResult() {
    assert(hasErrorResult());
    return *reinterpret_cast<SILResultInfo*>(getEndOfFormalResults());
  }

  /// Return a pointer past the end of all of the results, including the
  /// error result if one is present.
  void *getEndOfAllResults() {
    void *end = getEndOfFormalResults();
    if (hasErrorResult())
      end = reinterpret_cast<char*>(end) + sizeof(SILResultInfo);
    return end;
  }

  /// Do we have slots for caches of the normal-result tuple type?
  bool hasResultCache() const {
    return NumAnyResults > 1 && !isCoroutine();
  }

  CanType &getMutableFormalResultsCache() const {
    assert(hasResultCache());
    auto *ptr = const_cast<SILFunctionType *>(this)->getEndOfAllResults();
    return *reinterpret_cast<CanType*>(ptr);
  }

  CanType &getMutableAllResultsCache() const {
    assert(hasResultCache());
    auto *ptr = const_cast<SILFunctionType *>(this)->getEndOfAllResults();
    return *(reinterpret_cast<CanType *>(ptr) + 1);
  }

  SILFunctionType(GenericSignature *genericSig, ExtInfo ext,
                  SILCoroutineKind coroutineKind,
                  ParameterConvention calleeConvention,
                  ArrayRef<SILParameterInfo> params,
                  ArrayRef<SILYieldInfo> yieldResults,
                  ArrayRef<SILResultInfo> normalResults,
                  Optional<SILResultInfo> errorResult,
                  const ASTContext &ctx,
                  RecursiveTypeProperties properties,
                  Optional<ProtocolConformanceRef> witnessMethodConformance);

public:
  static CanSILFunctionType get(GenericSignature *genericSig,
                                ExtInfo ext,
                                SILCoroutineKind coroutineKind,
                                ParameterConvention calleeConvention,
                                ArrayRef<SILParameterInfo> interfaceParams,
                                ArrayRef<SILYieldInfo> interfaceYields,
                                ArrayRef<SILResultInfo> interfaceResults,
                                Optional<SILResultInfo> interfaceErrorResult,
                                const ASTContext &ctx,
              Optional<ProtocolConformanceRef> witnessMethodConformance = None);

  /// Return a structurally-identical function type with a slightly tweaked
  /// ExtInfo.
  CanSILFunctionType getWithExtInfo(ExtInfo ext);

  /// Return a structurally-identical function type with a slightly tweaked
  /// representation.
  CanSILFunctionType getWithRepresentation(Representation repr);

  /// Given that this function type uses a C-language convention, return its
  /// formal semantic result type.
  ///
  /// C functions represented in SIL are always in one of three cases:
  ///   - no results at all; this corresponds to a void result type;
  ///   - a single direct result and no indirect results; or
  ///   - a single indirect result and no direct results.
  ///
  /// If the result is formally indirect, return the empty tuple.
  SILType getFormalCSemanticResult();

  /// Return the convention under which the callee is passed, if this
  /// is a thick non-block callee.
  ParameterConvention getCalleeConvention() const {
    return ParameterConvention(Bits.SILFunctionType.CalleeConvention);
  }
  bool isCalleeConsumed() const {
    return getCalleeConvention() == ParameterConvention::Direct_Owned;
  }
  bool isCalleeUnowned() const {
    return getCalleeConvention() == ParameterConvention::Direct_Unowned;
  }
  bool isCalleeGuaranteed() const {
    return getCalleeConvention() == ParameterConvention::Direct_Guaranteed;
  }

  /// Is this some kind of coroutine?
  bool isCoroutine() const {
    return getCoroutineKind() != SILCoroutineKind::None;
  }
  SILCoroutineKind getCoroutineKind() const {
    return SILCoroutineKind(Bits.SILFunctionType.CoroutineKind);
  }

  /// Return the array of all the yields.
  ArrayRef<SILYieldInfo> getYields() const {
    return const_cast<SILFunctionType *>(this)->getMutableYields();
  }
  unsigned getNumYields() const { return isCoroutine() ? NumAnyResults : 0; }

  /// Return the array of all result information. This may contain inter-mingled
  /// direct and indirect results.
  ArrayRef<SILResultInfo> getResults() const {
    return const_cast<SILFunctionType *>(this)->getMutableResults();
  }
  unsigned getNumResults() const { return isCoroutine() ? 0 : NumAnyResults; }

  /// Given that this function type has exactly one result, return it.
  /// This is a common situation when working with a function with a known
  /// signature.  It is *not* safe to assume that C functions satisfy
  /// this, because void functions have zero results.
  SILResultInfo getSingleResult() const {
    assert(getNumResults() == 1);
    return getResults()[0];
  }

  /// Given that this function type has exactly one formally direct result,
  /// return it. Some formal calling conventions only apply when a single
  /// direct result is present.
  SILResultInfo getSingleDirectFormalResult() const {
    assert(getNumDirectFormalResults() == 1);
    for (auto &result : getResults()) {
      if (!result.isFormalIndirect())
        return result;
    }
    llvm_unreachable("Missing indirect result");
  }

  // Get the number of results that require a formal indirect calling
  // convention regardless of whether SIL requires address types. Even if the
  // substituted SIL types match, a formal direct argument may not be passed
  // to a formal indirect parameter and vice-versa. Hence, the formally
  // indirect property, not the SIL indirect property, should be consulted to
  // determine whether function reabstraction is necessary.
  unsigned getNumIndirectFormalResults() const {
    return isCoroutine() ? 0 : NumAnyIndirectFormalResults;
  }
  /// Does this function have any formally indirect results?
  bool hasIndirectFormalResults() const {
    return getNumIndirectFormalResults() != 0;
  }
  unsigned getNumDirectFormalResults() const {
    return isCoroutine() ? 0 : NumAnyResults - NumAnyIndirectFormalResults;
  }

  struct IndirectFormalResultFilter {
    bool operator()(SILResultInfo result) const {
      return result.isFormalIndirect();
    }
  };
  using IndirectFormalResultIter =
      llvm::filter_iterator<const SILResultInfo *, IndirectFormalResultFilter>;
  using IndirectFormalResultRange = IteratorRange<IndirectFormalResultIter>;

  /// A range of SILResultInfo for all formally indirect results.
  IndirectFormalResultRange getIndirectFormalResults() const {
    auto filter =
        llvm::make_filter_range(getResults(), IndirectFormalResultFilter());
    return makeIteratorRange(filter.begin(), filter.end());
  }

  struct DirectFormalResultFilter {
    bool operator()(SILResultInfo result) const {
      return !result.isFormalIndirect();
    }
  };
  using DirectFormalResultIter =
      llvm::filter_iterator<const SILResultInfo *, DirectFormalResultFilter>;
  using DirectFormalResultRange = IteratorRange<DirectFormalResultIter>;

  /// A range of SILResultInfo for all formally direct results.
  DirectFormalResultRange getDirectFormalResults() const {
    auto filter =
        llvm::make_filter_range(getResults(), DirectFormalResultFilter());
    return makeIteratorRange(filter.begin(), filter.end());
  }

  /// Get a single non-address SILType that represents all formal direct
  /// results. The actual SIL result type of an apply instruction that calls
  /// this function depends on the current SIL stage and is known by
  /// SILFunctionConventions. It may be a wider tuple that includes formally
  /// indirect results.
  SILType getDirectFormalResultsType();

  /// Get a single non-address SILType for all SIL results regardless of whether
  /// they are formally indirect. The actual SIL result type of an apply
  /// instruction that calls this function depends on the current SIL stage and
  /// is known by SILFunctionConventions. It may be a narrower tuple that omits
  /// formally indirect results.
  SILType getAllResultsType();

  /// Does this function have a blessed Swift-native error result?
  bool hasErrorResult() const {
    return Bits.SILFunctionType.HasErrorResult;
  }
  SILResultInfo getErrorResult() const {
    return const_cast<SILFunctionType*>(this)->getMutableErrorResult();
  }
  Optional<SILResultInfo> getOptionalErrorResult() const {
    if (hasErrorResult()) {
      return getErrorResult();
    } else {
      return None;
    }
  }

  /// Returns the number of function parameters, not including any formally
  /// indirect results.
  unsigned getNumParameters() const { return NumParameters; }

  ArrayRef<SILParameterInfo> getParameters() const {
    return const_cast<SILFunctionType*>(this)->getMutableParameters();
  }

  /// Returns the 'self' parameter, assuming that this is the type of
  /// a method.
  SILParameterInfo getSelfParameter() const {
    return getParameters().back();
  }

  bool isPolymorphic() const { return GenericSig != nullptr; }
  CanGenericSignature getGenericSignature() const { return GenericSig; }

  CanType getSelfInstanceType() const;

  // SWIFT_ENABLE_TENSORFLOW
  CanSILFunctionType getWithDifferentiability(
      unsigned differentiationOrder, const SmallBitVector &parameterIndices);

  /// Returns the type of a differentiation function that is associated with
  /// a function of this type.
  CanSILFunctionType getAutoDiffAssociatedFunctionType(
      const SmallBitVector &parameterIndices, unsigned resultIndex,
      unsigned differentiationOrder, AutoDiffAssociatedFunctionKind kind,
      SILModule &module, LookupConformanceFn lookupConformance,
      GenericSignature *whereClauseGenericSignature = nullptr);

  /// Returns a bit vector that specifices which parameters you can
  /// differentiate with respect to for this differentiable function type. (e.g.
  /// which parameters are not @nondiff). The function type must be
  /// differentiable.
  SmallBitVector getDifferentiationParameterIndices() const;

  /// If this is a @convention(witness_method) function with a protocol
  /// constrained self parameter, return the protocol constraint for
  /// the Self type.
  ProtocolDecl *getDefaultWitnessMethodProtocol() const;

  /// If this is a @convention(witness_method) function with a class
  /// constrained self parameter, return the class constraint for the
  /// Self type.
  ClassDecl *getWitnessMethodClass(ModuleDecl &M) const;

  /// If this is a @convention(witness_method) function, return the conformance
  /// for which the method is a witness.
  ProtocolConformanceRef getWitnessMethodConformance() const {
    assert(getRepresentation() == Representation::WitnessMethod);
    return *WitnessMethodConformance;
  }

  /// If this is a @convention(witness_method) function, return the conformance
  /// for which the method is a witness, if it isn't that convention, return
  /// None.
  Optional<ProtocolConformanceRef> getWitnessMethodConformanceOrNone() const {
    return WitnessMethodConformance;
  }

  ExtInfo getExtInfo() const { return ExtInfo(Bits.SILFunctionType.ExtInfo); }

  /// Returns the language-level calling convention of the function.
  Language getLanguage() const {
    return getExtInfo().getLanguage();
  }

  bool hasSelfParam() const {
    return getExtInfo().hasSelfParam();
  }

  /// Get the representation of the function type.
  Representation getRepresentation() const {
    return getExtInfo().getRepresentation();
  }

  bool isPseudogeneric() const {
    return getExtInfo().isPseudogeneric();
  }

  bool isNoEscape() const {
    return getExtInfo().isNoEscape();
  }

  /// Thick swift noescape function types are trivial.
  bool isTrivialNoEscape() const {
    return isNoEscape() &&
           getRepresentation() == SILFunctionTypeRepresentation::Thick;
  }

  // SWIFT_ENABLE_TENSORFLOW
  bool isDifferentiable() const {
    return getExtInfo().isDifferentiable();
  }

  bool isNoReturnFunction() const; // Defined in SILType.cpp

  class ABICompatibilityCheckResult {
    friend class SILFunctionType;

    enum innerty {
      None,
      DifferentFunctionRepresentations,
      ABIEscapeToNoEscapeConversion,
      DifferentNumberOfResults,
      DifferentReturnValueConventions,
      ABIIncompatibleReturnValues,
      DifferentErrorResultConventions,
      ABIIncompatibleErrorResults,
      DifferentNumberOfParameters,
      DifferingParameterConvention,
      ABIIncompatibleParameterType,
    } kind;
    Optional<uintptr_t> payload;

    ABICompatibilityCheckResult(innerty kind) : kind(kind) {}
    ABICompatibilityCheckResult(innerty kind, uintptr_t payload)
        : kind(kind), payload(payload) {}

  public:
    ABICompatibilityCheckResult() = delete;

    bool isCompatible() const { return kind == innerty::None; }
    bool isCompatibleUpToNoEscapeConversion() {
      return kind == innerty::None ||
             kind == innerty::ABIEscapeToNoEscapeConversion;
    }

    bool hasPayload() const { return payload.hasValue(); }
    uintptr_t getPayload() const { return payload.getValue(); }
    StringRef getMessage() const;
  };

  /// Returns no-error if this SILFunctionType is ABI compatible with \p
  /// other. Otherwise, it returns a true error with a message in
  /// std::error_code. This is only meant to be used in assertions. When
  /// assertions are disabled, this just returns true.
  ABICompatibilityCheckResult
  isABICompatibleWith(CanSILFunctionType other) const;

  CanSILFunctionType substGenericArgs(SILModule &silModule,
                                      SubstitutionMap subs);
  CanSILFunctionType substGenericArgs(SILModule &silModule,
                                      TypeSubstitutionFn subs,
                                      LookupConformanceFn conformances);

  void Profile(llvm::FoldingSetNodeID &ID) {
    Profile(ID, getGenericSignature(), getExtInfo(), getCoroutineKind(),
            getCalleeConvention(), getParameters(), getYields(),
            getResults(), getOptionalErrorResult(),
            getWitnessMethodConformanceOrNone());
  }
  static void Profile(llvm::FoldingSetNodeID &ID,
                      GenericSignature *genericSig,
                      ExtInfo info,
                      SILCoroutineKind coroutineKind,
                      ParameterConvention calleeConvention,
                      ArrayRef<SILParameterInfo> params,
                      ArrayRef<SILYieldInfo> yields,
                      ArrayRef<SILResultInfo> results,
                      Optional<SILResultInfo> errorResult,
                      Optional<ProtocolConformanceRef> conformance);

  // Implement isa/cast/dyncast/etc.
  static bool classof(const TypeBase *T) {
    return T->getKind() == TypeKind::SILFunction;
  }
};
DEFINE_EMPTY_CAN_TYPE_WRAPPER(SILFunctionType, Type)

class SILBoxType;
class SILLayout; // From SIL
class SILModule; // From SIL
typedef CanTypeWrapper<SILBoxType> CanSILBoxType;

/// The SIL-only type for boxes, which represent a reference to a (non-class)
/// refcounted value referencing an aggregate with a given lowered layout.
class SILBoxType final : public TypeBase, public llvm::FoldingSetNode
{
  SILLayout *Layout;
  SubstitutionMap Substitutions;

  SILBoxType(ASTContext &C,
             SILLayout *Layout, SubstitutionMap Substitutions);

public:
  static CanSILBoxType get(ASTContext &C,
                           SILLayout *Layout,
                           SubstitutionMap Substitutions);

  SILLayout *getLayout() const { return Layout; }
  SubstitutionMap getSubstitutions() const { return Substitutions; }

  // In SILType.h:
  CanType getFieldLoweredType(SILModule &M, unsigned index) const;
  SILType getFieldType(SILModule &M, unsigned index) const;

  // TODO: SILBoxTypes should be explicitly constructed in terms of specific
  // layouts. As a staging mechanism, we expose the old single-boxed-type
  // interface.
  
  static CanSILBoxType get(CanType BoxedType);

  static bool classof(const TypeBase *T) {
    return T->getKind() == TypeKind::SILBox;
  }
  
  /// Produce a profile of this box, for use in a folding set.
  static void Profile(llvm::FoldingSetNodeID &id,
                      SILLayout *Layout,
                      SubstitutionMap Args);
  
  /// Produce a profile of this box, for use in a folding set.
  void Profile(llvm::FoldingSetNodeID &id) {
    Profile(id, getLayout(), getSubstitutions());
  }
};
DEFINE_EMPTY_CAN_TYPE_WRAPPER(SILBoxType, Type)

class SILBlockStorageType;
typedef CanTypeWrapper<SILBlockStorageType> CanSILBlockStorageType;
  
/// The SIL-only type @block_storage T, which represents the layout of an
/// on-stack block that captures a value of type T.
///
/// This type does not have to be able to appear positionally, unlike
/// SILFunctionType, so it is only parsed and defined within the SIL library.
class SILBlockStorageType : public TypeBase {
  CanType CaptureType;
  
  SILBlockStorageType(CanType CaptureType)
    : TypeBase(TypeKind::SILBlockStorage,
               &CaptureType->getASTContext(),
               CaptureType->getRecursiveProperties()),
      CaptureType(CaptureType) {}
  
public:
  static CanSILBlockStorageType get(CanType CaptureType);
                      
  CanType getCaptureType() const { return CaptureType; }
  // In SILType.h
  SILType getCaptureAddressType() const;
  
  static bool classof(const TypeBase *T) {
    return T->getKind() == TypeKind::SILBlockStorage;
  }
};
DEFINE_EMPTY_CAN_TYPE_WRAPPER(SILBlockStorageType, Type)

/// A singleton 'token' type, which establishes a formal dependency
/// between two SIL nodes.  A token 'value' cannot be abstracted in
/// SIL: it cannot be returned, yielded, or passed as a function or
/// block argument.
class SILTokenType final : public TypeBase {
  friend class ASTContext;
  SILTokenType(const ASTContext &C)
    : TypeBase(TypeKind::SILToken, &C, RecursiveTypeProperties()) {}
public:
  // The singleton instance of this type is ASTContext::TheSILTokenType.

  static bool classof(const TypeBase *T) {
    return T->getKind() == TypeKind::SILToken;
  }
};
DEFINE_EMPTY_CAN_TYPE_WRAPPER(SILTokenType, Type)

/// A type with a special syntax that is always sugar for a library type. The
/// library type may have multiple base types. For unary syntax sugar, see
/// UnarySyntaxSugarType.
///
/// The prime examples are:
/// Arrays: [T] -> Array<T>
/// Optionals: T? -> Optional<T>
/// Dictionaries: [K : V]  -> Dictionary<K, V>
class SyntaxSugarType : public SugarType {
protected:
  // Syntax sugar types are never canonical.
  SyntaxSugarType(TypeKind K, const ASTContext &ctx,
                  RecursiveTypeProperties properties)
    : SugarType(K, &ctx, properties) {}

public:
  Type getImplementationType() const { return getSinglyDesugaredType(); }

  static bool classof(const TypeBase *T) {
    return T->getKind() >= TypeKind::First_SyntaxSugarType &&
           T->getKind() <= TypeKind::Last_SyntaxSugarType;
  }
};

/// A type with a special syntax that is always sugar for a library type that
/// wraps a single other type.
///
/// The prime examples are arrays ([T] -> Array<T>) and
/// optionals (T? -> Optional<T>).
class UnarySyntaxSugarType : public SyntaxSugarType {
  Type Base;

protected:
  UnarySyntaxSugarType(TypeKind K, const ASTContext &ctx, Type base,
                       RecursiveTypeProperties properties)
    : SyntaxSugarType(K, ctx, properties), Base(base) {}

public:
  Type getBaseType() const {
    return Base;
  }

  static bool classof(const TypeBase *T) {
    return T->getKind() >= TypeKind::First_UnarySyntaxSugarType &&
           T->getKind() <= TypeKind::Last_UnarySyntaxSugarType;
  }
};
  
/// The type [T], which is always sugar for a library type.
class ArraySliceType : public UnarySyntaxSugarType {
  ArraySliceType(const ASTContext &ctx, Type base,
                 RecursiveTypeProperties properties)
    : UnarySyntaxSugarType(TypeKind::ArraySlice, ctx, base, properties) {}

public:
  /// Return a uniqued array slice type with the specified base type.
  static ArraySliceType *get(Type baseTy);

  static bool classof(const TypeBase *T) {
    return T->getKind() == TypeKind::ArraySlice;
  }
};

/// The type T?, which is always sugar for a library type.
class OptionalType : public UnarySyntaxSugarType {
  OptionalType(const ASTContext &ctx,Type base,
               RecursiveTypeProperties properties)
    : UnarySyntaxSugarType(TypeKind::Optional, ctx, base, properties) {}

public:
  /// Return a uniqued optional type with the specified base type.
  static OptionalType *get(Type baseTy);

  // Implement isa/cast/dyncast/etc.
  static bool classof(const TypeBase *T) {
    return T->getKind() == TypeKind::Optional;
  }
};

/// The dictionary type [K : V], which is syntactic sugar for Dictionary<K, V>.
///
/// Example:
/// \code
/// var dict: [String : Int] = ["hello" : 0, "world" : 1]
/// \endcode
class DictionaryType : public SyntaxSugarType {
  Type Key;
  Type Value;

protected:
  // Syntax sugar types are never canonical.
  DictionaryType(const ASTContext &ctx, Type key, Type value,
                 RecursiveTypeProperties properties)
    : SyntaxSugarType(TypeKind::Dictionary, ctx, properties), 
      Key(key), Value(value) {}

public:
  /// Return a uniqued dictionary type with the specified key and value types.
  static DictionaryType *get(Type keyTy, Type valueTy);

  Type getKeyType() const { return Key; }
  Type getValueType() const { return Value; }

  static bool classof(const TypeBase *T) {
    return T->getKind() == TypeKind::Dictionary;
  }

  static bool classof(const DictionaryType *T) {
    return true;
  }
};

/// ProtocolType - A protocol type describes an abstract interface implemented
/// by another type.
class ProtocolType : public NominalType, public llvm::FoldingSetNode {
public:
  /// Retrieve the type when we're referencing the given protocol.
  /// declaration.
  static ProtocolType *get(ProtocolDecl *D, Type Parent, const ASTContext &C);

  ProtocolDecl *getDecl() const {
    return reinterpret_cast<ProtocolDecl *>(NominalType::getDecl());
  }

  /// True if only classes may conform to the protocol.
  bool requiresClass();

  // Implement isa/cast/dyncast/etc.
  static bool classof(const TypeBase *T) {
    return T->getKind() == TypeKind::Protocol;
  }

  /// Canonicalizes the given set of protocols by eliminating any mentions
  /// of protocols that are already covered by inheritance due to other entries
  /// in the protocol list, then sorting them in some stable order.
  static void canonicalizeProtocols(SmallVectorImpl<ProtocolDecl *> &protocols);

  /// Visit all of the protocols in the given list of protocols, along with their
  ///
  /// \param fn Visitor function called for each protocol (just once). If it
  /// returns \c true, the visit operation will abort and return \c true.
  ///
  /// \returns \c true if any invocation of \c fn returns \c true, and \c false
  /// otherwise.
  static bool visitAllProtocols(ArrayRef<ProtocolDecl *> protocols,
                                llvm::function_ref<bool(ProtocolDecl *)> fn);

  void Profile(llvm::FoldingSetNodeID &ID) {
    Profile(ID, getDecl(), getParent());
  }
  static void Profile(llvm::FoldingSetNodeID &ID, ProtocolDecl *D, Type Parent);

private:
  friend class NominalTypeDecl;
  ProtocolType(ProtocolDecl *TheDecl, Type Parent, const ASTContext &Ctx,
               RecursiveTypeProperties properties);
};
BEGIN_CAN_TYPE_WRAPPER(ProtocolType, NominalType)
END_CAN_TYPE_WRAPPER(ProtocolType, NominalType)

/// ProtocolCompositionType - A type that composes some number of protocols
/// together to represent types that conform to all of the named protocols.
///
/// \code
/// protocol P { /* ... */ }
/// protocol Q { /* ... */ }
/// var x : P & Q
/// \endcode
///
/// Here, the type of x is a composition of the protocols 'P' and 'Q'.
///
/// The canonical form of a protocol composition type is based on a sorted (by
/// module and name), minimized (based on redundancy due to protocol
/// inheritance) protocol list. If the sorted, minimized list is a single
/// protocol, then the canonical type is that protocol type. Otherwise, it is
/// a composition of the protocols in that list.
class ProtocolCompositionType final : public TypeBase,
    public llvm::FoldingSetNode,
    private llvm::TrailingObjects<ProtocolCompositionType, Type> {
  friend TrailingObjects;
  
public:
  /// Retrieve an instance of a protocol composition type with the
  /// given set of members.
  static Type get(const ASTContext &C, ArrayRef<Type> Members,
                  bool HasExplicitAnyObject);
  
  /// Retrieve the set of members composed to create this type.
  ///
  /// For non-canonical types, this can contain classes, protocols and
  /// protocol compositions in any order. There can be at most one unique
  /// class constraint, either stated directly or as recursive member.
  ///
  /// In canonical types, this list will contain the superclass first if
  /// any, followed by zero or more protocols in a canonical sorted order,
  /// minimized to remove duplicates or protocols implied by inheritance.
  ///
  /// Note that the list of members is not sufficient to uniquely identify
  /// a protocol composition type; you also have to look at
  /// hasExplicitAnyObject().
  ArrayRef<Type> getMembers() const {
    return {getTrailingObjects<Type>(), Bits.ProtocolCompositionType.Count};
  }

  void Profile(llvm::FoldingSetNodeID &ID) {
    Profile(ID, getMembers(), hasExplicitAnyObject());
  }
  static void Profile(llvm::FoldingSetNodeID &ID,
                      ArrayRef<Type> Members,
                      bool HasExplicitAnyObject);

  /// True if the composition requires the concrete conforming type to
  /// be a class, either via a directly-stated superclass constraint or
  /// one of its member protocols being class-constrained.
  bool requiresClass();

  /// True if the class requirement is stated directly via '& AnyObject'.
  bool hasExplicitAnyObject() const {
    return Bits.ProtocolCompositionType.HasExplicitAnyObject;
  }

  // Implement isa/cast/dyncast/etc.
  static bool classof(const TypeBase *T) {
    return T->getKind() == TypeKind::ProtocolComposition;
  }
  
private:
  static ProtocolCompositionType *build(const ASTContext &C,
                                        ArrayRef<Type> Members,
                                        bool HasExplicitAnyObject);

  ProtocolCompositionType(const ASTContext *ctx, ArrayRef<Type> members,
                          bool hasExplicitAnyObject,
                          RecursiveTypeProperties properties)
    : TypeBase(TypeKind::ProtocolComposition, /*Context=*/ctx, properties) {
    Bits.ProtocolCompositionType.HasExplicitAnyObject = hasExplicitAnyObject;
    Bits.ProtocolCompositionType.Count = members.size();
    std::uninitialized_copy(members.begin(), members.end(),
                            getTrailingObjects<Type>());
  }
};
BEGIN_CAN_TYPE_WRAPPER(ProtocolCompositionType, Type)
END_CAN_TYPE_WRAPPER(ProtocolCompositionType, Type)

/// LValueType - An l-value is a handle to a physical object.  The
/// type of that object uniquely determines the type of an l-value
/// for it.
///
/// L-values are not fully first-class in Swift:
///
///  A type is said to "carry" an l-value if
///   - it is an l-value type or
///   - it is a tuple and at least one of its element types
///     carries an l-value.
///
/// The type of a function argument may carry an l-value.  This is done by
/// annotating the bound variable with InOutType.
///
/// The type of a return value, local variable, or field may not
/// carry an l-value.
///
/// When inferring a value type from an expression whose type
/// carries an l-value, the carried l-value types are converted
/// to their object type.
class LValueType : public TypeBase {
  Type ObjectTy;

  LValueType(Type objectTy, const ASTContext *canonicalContext,
             RecursiveTypeProperties properties)
    : TypeBase(TypeKind::LValue, canonicalContext, properties),
      ObjectTy(objectTy) {}

public:
  static LValueType *get(Type type);

  Type getObjectType() const { return ObjectTy; }

  // Implement isa/cast/dyncast/etc.
  static bool classof(const TypeBase *type) {
    return type->getKind() == TypeKind::LValue;
  }
};
BEGIN_CAN_TYPE_WRAPPER(LValueType, Type)
  PROXY_CAN_TYPE_SIMPLE_GETTER(getObjectType)
  static CanLValueType get(CanType type) {
    return CanLValueType(LValueType::get(type));
  }
END_CAN_TYPE_WRAPPER(LValueType, Type)
  
/// InOutType - An inout qualified type is an argument to a function passed
/// with an explicit "Address of" operator.  It is read in and then written back
/// to after the callee function is done.  This also models the receiver of
/// @mutable methods on value types.
///
class InOutType : public TypeBase {
  Type ObjectTy;
  
  InOutType(Type objectTy, const ASTContext *canonicalContext,
            RecursiveTypeProperties properties)
  : TypeBase(TypeKind::InOut, canonicalContext, properties),
    ObjectTy(objectTy) {}
  
public:
  static InOutType *get(Type type);
  
  Type getObjectType() const { return ObjectTy; }
  
  // Implement isa/cast/dyncast/etc.
  static bool classof(const TypeBase *type) {
    return type->getKind() == TypeKind::InOut;
  }
};
BEGIN_CAN_TYPE_WRAPPER(InOutType, Type)
PROXY_CAN_TYPE_SIMPLE_GETTER(getObjectType)
static CanInOutType get(CanType type) {
  return CanInOutType(InOutType::get(type));
}
END_CAN_TYPE_WRAPPER(InOutType, Type)


/// SubstitutableType - A reference to a type that can be substituted, i.e.,
/// an archetype or a generic parameter.
class SubstitutableType : public TypeBase {
protected:
  SubstitutableType(TypeKind K, const ASTContext *C,
                    RecursiveTypeProperties properties)
    : TypeBase(K, C, properties) { }

public:
  // Implement isa/cast/dyncast/etc.
  static bool classof(const TypeBase *T) {
    return T->getKind() >= TypeKind::First_SubstitutableType &&
           T->getKind() <= TypeKind::Last_SubstitutableType;
  }
};
DEFINE_EMPTY_CAN_TYPE_WRAPPER(SubstitutableType, Type)

/// Common trailing objects for all ArchetypeType implementations, used to
/// store the constraints on the archetype.
template<typename Base, typename...AdditionalTrailingObjects>
using ArchetypeTrailingObjects = llvm::TrailingObjects<Base,
  ProtocolDecl *, Type, LayoutConstraint, AdditionalTrailingObjects...>;

class PrimaryArchetypeType;
  
/// An archetype is a type that represents a runtime type that is
/// known to conform to some set of requirements.
///
/// Archetypes are used to represent generic type parameters and their
/// associated types, as well as the runtime type stored within an
/// existential container.
class ArchetypeType : public SubstitutableType,
                private llvm::trailing_objects_internal::TrailingObjectsBase
{
protected:
  // Each subclass has these same trailing objects and flags.
  size_t numTrailingObjects(OverloadToken<ProtocolDecl *>) const {
    return Bits.ArchetypeType.NumProtocols;
  }

  size_t numTrailingObjects(OverloadToken<Type>) const {
    return Bits.ArchetypeType.HasSuperclass ? 1 : 0;
  }

  size_t numTrailingObjects(OverloadToken<LayoutConstraint>) const {
    return Bits.ArchetypeType.HasLayoutConstraint ? 1 : 0;
  }
  Type InterfaceType;
  MutableArrayRef<std::pair<Identifier, Type>> NestedTypes;

  void populateNestedTypes() const;
  void resolveNestedType(std::pair<Identifier, Type> &nested) const;

  
  // Helper to get the trailing objects of one of the subclasses.
  template<typename Type>
  const Type *getSubclassTrailingObjects() const;
  
  template<typename Type>
  Type *getSubclassTrailingObjects() {
    const auto *constThis = this;
    return const_cast<Type*>(constThis->getSubclassTrailingObjects<Type>());
  }

public:
  /// Retrieve the name of this archetype.
  Identifier getName() const;

  /// Retrieve the fully-dotted name that should be used to display this
  /// archetype.
  std::string getFullName() const;

  /// Retrieve the interface type of this associated type, which will either
  /// be a GenericTypeParamType or a DependentMemberType.
  Type getInterfaceType() const { return InterfaceType; }

  /// getConformsTo - Retrieve the set of protocols to which this substitutable
  /// type shall conform.
  ArrayRef<ProtocolDecl *> getConformsTo() const {
    return { getSubclassTrailingObjects<ProtocolDecl *>(),
             static_cast<size_t>(Bits.ArchetypeType.NumProtocols) };
  }
  
  /// requiresClass - True if the type can only be substituted with class types.
  /// This is true if the type conforms to one or more class protocols or has
  /// a superclass constraint.
  bool requiresClass() const;

  /// Retrieve the superclass of this type, if such a requirement exists.
  Type getSuperclass() const {
    if (!Bits.ArchetypeType.HasSuperclass) return Type();

    return *getSubclassTrailingObjects<Type>();
  }

  /// Retrieve the layout constraint of this type, if such a requirement exists.
  LayoutConstraint getLayoutConstraint() const {
    if (!Bits.ArchetypeType.HasLayoutConstraint) return LayoutConstraint();

    return *getSubclassTrailingObjects<LayoutConstraint>();
  }

  /// Return true if the archetype has any requirements at all.
  bool hasRequirements() const {
    return !getConformsTo().empty() || getSuperclass();
  }

  /// Retrieve the nested type with the given name.
  Type getNestedType(Identifier Name) const;

  /// Retrieve the nested type with the given name, if it's already
  /// known.
  ///
  /// This is an implementation detail used by the generic signature builder.
  Optional<Type> getNestedTypeIfKnown(Identifier Name) const;

  /// Check if the archetype contains a nested type with the given name.
  bool hasNestedType(Identifier Name) const;

  /// Retrieve the known nested types of this archetype.
  ///
  /// Useful only for debugging dumps; all other queries should attempt to
  /// find a particular nested type by name, directly, or look at the
  /// protocols to which this archetype conforms.
  ArrayRef<std::pair<Identifier, Type>>
  getKnownNestedTypes(bool resolveTypes = true) const {
    return getAllNestedTypes(/*resolveTypes=*/false);
  }

  /// Retrieve the nested types of this archetype.
  ///
  /// \param resolveTypes Whether to eagerly resolve the nested types
  /// (defaults to \c true). Otherwise, the nested types might be
  /// null.
  ///
  /// FIXME: This operation should go away, because it breaks recursive
  /// protocol constraints.
  ArrayRef<std::pair<Identifier, Type>>
  getAllNestedTypes(bool resolveTypes = true) const;

  /// Set the nested types to a copy of the given array of
  /// archetypes.
  void setNestedTypes(ASTContext &Ctx,
                      ArrayRef<std::pair<Identifier, Type>> Nested);

  /// Register a nested type with the given name.
  void registerNestedType(Identifier name, Type nested);

  /// getPrimary - Return the primary archetype parent of this archetype.
  PrimaryArchetypeType *getPrimary() const;

  // Implement isa/cast/dyncast/etc.
  static bool classof(const TypeBase *T) {
    return T->getKind() >= TypeKind::First_ArchetypeType
        && T->getKind() <= TypeKind::Last_ArchetypeType;
  }
protected:
  ArchetypeType(TypeKind Kind,
                const ASTContext &C,
                RecursiveTypeProperties properties,
                Type InterfaceType,
                ArrayRef<ProtocolDecl *> ConformsTo,
                Type Superclass, LayoutConstraint Layout);
};
BEGIN_CAN_TYPE_WRAPPER(ArchetypeType, SubstitutableType)
END_CAN_TYPE_WRAPPER(ArchetypeType, SubstitutableType)
  
/// An archetype that represents a primary generic argument inside the generic
/// context that binds it.
class PrimaryArchetypeType final : public ArchetypeType,
    private ArchetypeTrailingObjects<PrimaryArchetypeType>
{
  friend TrailingObjects;
  friend ArchetypeType;
                                  
  GenericEnvironment *Environment;

public:
  /// getNew - Create a new primary archetype with the given name.
  ///
  /// The ConformsTo array will be minimized then copied into the ASTContext
  /// by this routine.
  static CanTypeWrapper<PrimaryArchetypeType>
                        getNew(const ASTContext &Ctx,
                               GenericEnvironment *GenericEnv,
                               GenericTypeParamType *InterfaceType,
                               SmallVectorImpl<ProtocolDecl *> &ConformsTo,
                               Type Superclass, LayoutConstraint Layout);

  /// Retrieve the generic environment in which this archetype resides.
  GenericEnvironment *getGenericEnvironment() const {
    return Environment;
  }
      
  static bool classof(const TypeBase *T) {
    return T->getKind() == TypeKind::PrimaryArchetype;
  }
private:
  PrimaryArchetypeType(const ASTContext &Ctx,
                       GenericEnvironment *GenericEnv,
                       Type InterfaceType,
                       ArrayRef<ProtocolDecl *> ConformsTo,
                       Type Superclass, LayoutConstraint Layout);
};
BEGIN_CAN_TYPE_WRAPPER(PrimaryArchetypeType, ArchetypeType)
END_CAN_TYPE_WRAPPER(PrimaryArchetypeType, ArchetypeType)

/// An archetype that represents the dynamic type of an opened existential.
class OpenedArchetypeType final : public ArchetypeType,
    private ArchetypeTrailingObjects<OpenedArchetypeType>
{
  friend TrailingObjects;
  friend ArchetypeType;
      
  TypeBase *Opened;
  UUID ID;
public:
  /// Create a new archetype that represents the opened type
  /// of an existential value.
  ///
  /// \param existential The existential type to open.
  ///
  /// \param knownID When non-empty, the known ID of the archetype. When empty,
  /// a fresh archetype with a unique ID will be opened.
  static CanTypeWrapper<OpenedArchetypeType>
                        get(Type existential,
                            Optional<UUID> knownID = None);

  /// Create a new archetype that represents the opened type
  /// of an existential value.
  ///
  /// \param existential The existential type or existential metatype to open.
  static CanType getAny(Type existential);

  /// Retrieve the ID number of this opened existential.
  UUID getOpenedExistentialID() const { return ID; }
  
  /// Retrieve the opened existential type
  Type getOpenedExistentialType() const {
    return Opened;
  }
  
  static bool classof(const TypeBase *T) {
    return T->getKind() == TypeKind::OpenedArchetype;
  }
  
private:
  OpenedArchetypeType(const ASTContext &Ctx, Type Existential,
                      ArrayRef<ProtocolDecl *> ConformsTo, Type Superclass,
                      LayoutConstraint Layout, UUID uuid);
};
BEGIN_CAN_TYPE_WRAPPER(OpenedArchetypeType, ArchetypeType)
END_CAN_TYPE_WRAPPER(OpenedArchetypeType, ArchetypeType)

/// An archetype that is a nested associated type of another archetype.
class NestedArchetypeType final : public ArchetypeType,
    private ArchetypeTrailingObjects<NestedArchetypeType>
{
  friend TrailingObjects;
  friend ArchetypeType;
  
  ArchetypeType *Parent;

public:
  /// getNew - Create a new nested archetype with the given associated type.
  ///
  /// The ConformsTo array will be copied into the ASTContext by this routine.
  static CanTypeWrapper<NestedArchetypeType>
  getNew(const ASTContext &Ctx, ArchetypeType *Parent,
         DependentMemberType *InterfaceType,
         SmallVectorImpl<ProtocolDecl *> &ConformsTo,
         Type Superclass, LayoutConstraint Layout);

  /// Retrieve the parent of this archetype, or null if this is a
  /// primary archetype.
  ArchetypeType *getParent() const {
    return Parent;
  }
  
  AssociatedTypeDecl *getAssocType() const;

  static bool classof(const TypeBase *T) {
    return T->getKind() == TypeKind::NestedArchetype;
  }

private:
  NestedArchetypeType(const ASTContext &Ctx,
                     ArchetypeType *Parent,
                     Type InterfaceType,
                     ArrayRef<ProtocolDecl *> ConformsTo,
                     Type Superclass, LayoutConstraint Layout);
};
BEGIN_CAN_TYPE_WRAPPER(NestedArchetypeType, ArchetypeType)
CanArchetypeType getParent() const {
  return CanArchetypeType(getPointer()->getParent());
}
END_CAN_TYPE_WRAPPER(NestedArchetypeType, ArchetypeType)

template<typename Type>
const Type *ArchetypeType::getSubclassTrailingObjects() const {
  if (auto contextTy = dyn_cast<PrimaryArchetypeType>(this)) {
    return contextTy->getTrailingObjects<Type>();
  }
  if (auto openedTy = dyn_cast<OpenedArchetypeType>(this)) {
    return openedTy->getTrailingObjects<Type>();
  }
  if (auto childTy = dyn_cast<NestedArchetypeType>(this)) {
    return childTy->getTrailingObjects<Type>();
  }
  llvm_unreachable("unhandled ArchetypeType subclass?");
}
  
/// Describes the type of a generic parameter.
///
/// \sa GenericTypeParamDecl
class GenericTypeParamType : public SubstitutableType {
  using DepthIndexTy = llvm::PointerEmbeddedInt<unsigned, 31>;

  /// The generic type parameter or depth/index.
  llvm::PointerUnion<GenericTypeParamDecl *, DepthIndexTy> ParamOrDepthIndex;

public:
  /// Retrieve a generic type parameter at the given depth and index.
  static GenericTypeParamType *get(unsigned depth, unsigned index,
                                   const ASTContext &ctx);

  /// Retrieve the declaration of the generic type parameter, or null if
  /// there is no such declaration.
  GenericTypeParamDecl *getDecl() const {
    return ParamOrDepthIndex.dyn_cast<GenericTypeParamDecl *>();
  }

  /// Get the name of the generic type parameter.
  Identifier getName() const;
  
  /// The depth of this generic type parameter, i.e., the number of outer
  /// levels of generic parameter lists that enclose this type parameter.
  ///
  /// \code
  /// struct X<T> {
  ///   func f<U>() { }
  /// }
  /// \endcode
  ///
  /// Here 'T' has depth 0 and 'U' has depth 1. Both have index 0.
  unsigned getDepth() const;

  /// The index of this generic type parameter within its generic parameter
  /// list.
  ///
  /// \code
  /// struct X<T, U> {
  ///   func f<V>() { }
  /// }
  /// \endcode
  ///
  /// Here 'T' and 'U' have indexes 0 and 1, respectively. 'V' has index 0.
  unsigned getIndex() const;

  // Implement isa/cast/dyncast/etc.
  static bool classof(const TypeBase *T) {
    return T->getKind() == TypeKind::GenericTypeParam;
  }

private:
  friend class GenericTypeParamDecl;

  explicit GenericTypeParamType(GenericTypeParamDecl *param)
    : SubstitutableType(TypeKind::GenericTypeParam, nullptr,
                        RecursiveTypeProperties::HasTypeParameter),
      ParamOrDepthIndex(param) { }

  explicit GenericTypeParamType(unsigned depth,
                                unsigned index,
                                const ASTContext &ctx)
    : SubstitutableType(TypeKind::GenericTypeParam, &ctx,
                        RecursiveTypeProperties::HasTypeParameter),
      ParamOrDepthIndex(depth << 16 | index) { }
};
BEGIN_CAN_TYPE_WRAPPER(GenericTypeParamType, SubstitutableType)
  static CanGenericTypeParamType get(unsigned depth, unsigned index,
                                     const ASTContext &C) {
    return CanGenericTypeParamType(GenericTypeParamType::get(depth, index, C));
  }
END_CAN_TYPE_WRAPPER(GenericTypeParamType, SubstitutableType)

/// A type that refers to a member type of some type that is dependent on a
/// generic parameter.
class DependentMemberType : public TypeBase {
  Type Base;
  llvm::PointerUnion<Identifier, AssociatedTypeDecl *> NameOrAssocType;

  DependentMemberType(Type base, Identifier name, const ASTContext *ctx,
                      RecursiveTypeProperties properties)
    : TypeBase(TypeKind::DependentMember, ctx, properties),
      Base(base), NameOrAssocType(name) { }

  DependentMemberType(Type base, AssociatedTypeDecl *assocType,
                      const ASTContext *ctx,
                      RecursiveTypeProperties properties)
    : TypeBase(TypeKind::DependentMember, ctx, properties),
      Base(base), NameOrAssocType(assocType) { }

public:
  static DependentMemberType *get(Type base, Identifier name);
  static DependentMemberType *get(Type base, AssociatedTypeDecl *assocType);

  /// Retrieve the base type.
  Type getBase() const { return Base; }

  /// Retrieve the name of the member type.
  Identifier getName() const;

  /// Retrieve the associated type referenced as a member.
  ///
  /// The associated type will only be available after successful type checking.
  AssociatedTypeDecl *getAssocType() const {
    return NameOrAssocType.dyn_cast<AssociatedTypeDecl *>();
  }
  
  /// Substitute the base type, looking up our associated type in it if it is
  /// non-dependent. Returns null if the member could not be found in the new
  /// base.
  Type substBaseType(ModuleDecl *M,
                     Type base,
                     LazyResolver *resolver = nullptr);

  /// Substitute the base type, looking up our associated type in it if it is
  /// non-dependent. Returns null if the member could not be found in the new
  /// base.
  Type substBaseType(Type base, LookupConformanceFn lookupConformance);

  // Implement isa/cast/dyncast/etc.
  static bool classof(const TypeBase *T) {
    return T->getKind() == TypeKind::DependentMember;
  }
};
BEGIN_CAN_TYPE_WRAPPER(DependentMemberType, Type)
  static CanDependentMemberType get(CanType base, AssociatedTypeDecl *assocType,
                                    const ASTContext &C) {
    return CanDependentMemberType(DependentMemberType::get(base, assocType));
  }

  PROXY_CAN_TYPE_SIMPLE_GETTER(getBase)
END_CAN_TYPE_WRAPPER(DependentMemberType, Type)


/// The storage type of a variable with non-strong reference
/// ownership semantics.
///
/// The referent type always satisfies allowsOwnership().
///
/// These types may appear in the AST only as the type of a variable;
/// getTypeOfReference strips this layer from the formal type of a
/// reference to the variable.  However, it is extremely useful to
/// represent this as a distinct type in SIL and IR-generation.
class ReferenceStorageType : public TypeBase {
protected:
  ReferenceStorageType(TypeKind kind, Type referent, const ASTContext *C,
                       RecursiveTypeProperties properties)
    : TypeBase(kind, C, properties), Referent(referent) {}

private:
  Type Referent;
public:
  static ReferenceStorageType *get(Type referent, ReferenceOwnership ownership,
                                   const ASTContext &C);

  Type getReferentType() const { return Referent; }
  ReferenceOwnership getOwnership() const {
    switch (getKind()) {
#define REF_STORAGE(Name, ...) \
    case TypeKind::Name##Storage: \
      return ReferenceOwnership::Name;
#include "swift/AST/ReferenceStorage.def"
    default:
      llvm_unreachable("Unhandled reference storage type");
    }
  }

  // Implement isa/cast/dyncast/etc.
  static bool classof(const TypeBase *T) {
    return T->getKind() >= TypeKind::First_ReferenceStorageType &&
           T->getKind() <= TypeKind::Last_ReferenceStorageType;
  }
};
BEGIN_CAN_TYPE_WRAPPER(ReferenceStorageType, Type)
static CanReferenceStorageType get(CanType referent,
                                   ReferenceOwnership ownership) {
  return CanReferenceStorageType(ReferenceStorageType::get(
      referent, ownership, referent->getASTContext()));
  }
  PROXY_CAN_TYPE_SIMPLE_GETTER(getReferentType)
END_CAN_TYPE_WRAPPER(ReferenceStorageType, Type)

#define REF_STORAGE_HELPER(Name, isLoadable) \
class Name##StorageType : public ReferenceStorageType { \
  friend class ReferenceStorageType; \
  Name##StorageType(Type referent, const ASTContext *C, \
                    RecursiveTypeProperties properties) \
    : ReferenceStorageType(TypeKind::Name##Storage, referent, C, properties){} \
public: \
  static Name##StorageType *get(Type referent, const ASTContext &C) { \
    return static_cast<Name##StorageType *>( \
        ReferenceStorageType::get(referent, ReferenceOwnership::Name, C)); \
  } \
  isLoadable \
  static bool classof(const TypeBase *T) { \
    return T->getKind() == TypeKind::Name##Storage; \
  } \
}; \
BEGIN_CAN_TYPE_WRAPPER(Name##StorageType, ReferenceStorageType) \
  static Can##Name##StorageType get(CanType referent) { \
    return cast<Name##StorageType>( \
        CanType(Name##StorageType::get(referent, referent->getASTContext()))); \
  } \
END_CAN_TYPE_WRAPPER(Name##StorageType, ReferenceStorageType)
#define UNCHECKED_REF_STORAGE(Name, ...) \
  REF_STORAGE_HELPER(Name, )
#define ALWAYS_LOADABLE_CHECKED_REF_STORAGE(Name, ...) \
  REF_STORAGE_HELPER(Name, )
#define NEVER_LOADABLE_CHECKED_REF_STORAGE(Name, ...) \
  REF_STORAGE_HELPER(Name, )
#define SOMETIMES_LOADABLE_CHECKED_REF_STORAGE(Name, ...) \
  REF_STORAGE_HELPER(Name, bool isLoadable(ResilienceExpansion resilience) const;)
#include "swift/AST/ReferenceStorage.def"
#undef REF_STORAGE_HELPER

/// A type variable used during type checking.
class TypeVariableType : public TypeBase {
  // Note: We can't use llvm::TrailingObjects here because the trailing object
  // type is opaque.

  TypeVariableType(const ASTContext &C, unsigned ID)
    : TypeBase(TypeKind::TypeVariable, &C,
               RecursiveTypeProperties::HasTypeVariable) {
    Bits.TypeVariableType.ID = ID;
  }

  class Implementation;
  
public:
 
  /// Create a new type variable whose implementation is constructed
  /// with the given arguments.
  template<typename ...Args>
  static TypeVariableType *getNew(const ASTContext &C, unsigned ID,
                                  Args &&...args);
  
  /// Retrieve the implementation data corresponding to this type
  /// variable.
  ///
  /// The contents of the implementation data for this type are hidden in the
  /// details of the constraint solver used for type checking.
  Implementation &getImpl() {
    return *reinterpret_cast<Implementation *>(this + 1);
  }

  /// Retrieve the implementation data corresponding to this type
  /// variable.
  ///
  /// The contents of the implementation data for this type are hidden in the
  /// details of the constraint solver used for type checking.
  const Implementation &getImpl() const {
    return *reinterpret_cast<const Implementation *>(this + 1);
  }

  /// Access the implementation object for this type variable.
  Implementation *operator->() {
    return reinterpret_cast<Implementation *>(this + 1);
  }

  unsigned getID() const { return Bits.TypeVariableType.ID; }

  // Implement isa/cast/dyncast/etc.
  static bool classof(const TypeBase *T) {
    return T->getKind() == TypeKind::TypeVariable;
  }
};
DEFINE_EMPTY_CAN_TYPE_WRAPPER(TypeVariableType, Type)

inline bool TypeBase::isTypeVariableOrMember() {
  if (is<TypeVariableType>())
    return true;

  if (auto depMemTy = getAs<DependentMemberType>())
    return depMemTy->getBase()->isTypeVariableOrMember();

  return false;
}

inline bool TypeBase::isTypeParameter() {
  if (is<GenericTypeParamType>())
    return true;

  if (auto depMemTy = getAs<DependentMemberType>())
    return depMemTy->getBase()->isTypeParameter();

  return false;
}

inline bool TypeBase::isMaterializable() {
  if (hasLValueType())
    return false;

  if (is<InOutType>())
    return false;

  if (auto *TTy = getAs<TupleType>())
    return !TTy->hasElementWithOwnership();

  return true;
}

inline GenericTypeParamType *TypeBase::getRootGenericParam() {
  Type t(this);

  while (auto *memberTy = t->getAs<DependentMemberType>())
    t = memberTy->getBase();

  return t->castTo<GenericTypeParamType>();
}

inline bool TypeBase::isExistentialType() {
  return getCanonicalType().isExistentialType();
}

inline bool TypeBase::isAnyExistentialType() {
  return getCanonicalType().isAnyExistentialType();
}

inline bool CanType::isExistentialTypeImpl(CanType type) {
  return isa<ProtocolType>(type) || isa<ProtocolCompositionType>(type);
}

inline bool CanType::isAnyExistentialTypeImpl(CanType type) {
  return isExistentialTypeImpl(type) || isa<ExistentialMetatypeType>(type);
}

inline bool TypeBase::isClassExistentialType() {
  CanType T = getCanonicalType();
  if (auto pt = dyn_cast<ProtocolType>(T))
    return pt->requiresClass();
  if (auto pct = dyn_cast<ProtocolCompositionType>(T))
    return pct->requiresClass();
  return false;
}

inline bool TypeBase::isOpenedExistential() const {
  if (!hasOpenedExistential())
    return false;

  CanType T = getCanonicalType();
  return isa<OpenedArchetypeType>(T);
}

inline bool TypeBase::isOpenedExistentialWithError() {
  if (!hasOpenedExistential())
    return false;

  CanType T = getCanonicalType();
  if (auto archetype = dyn_cast<OpenedArchetypeType>(T)) {
    auto openedExistentialType = archetype->getOpenedExistentialType();
    return openedExistentialType->isExistentialWithError();
  }
  return false;
}

inline bool TypeBase::canDynamicallyBeOptionalType(bool includeExistential) {
  CanType T = getCanonicalType();
  auto isArchetypeOrExistential = isa<ArchetypeType>(T) ||
    (includeExistential && T.isExistentialType());

  return isArchetypeOrExistential && !T.isAnyClassReferenceType();
}

inline ClassDecl *TypeBase::getClassOrBoundGenericClass() {
  return getCanonicalType().getClassOrBoundGenericClass();
}

inline ClassDecl *CanType::getClassOrBoundGenericClass() const {
  if (auto classTy = dyn_cast<ClassType>(*this))
    return classTy->getDecl();

  if (auto boundTy = dyn_cast<BoundGenericClassType>(*this))
    return boundTy->getDecl();

  return nullptr;
}

inline StructDecl *TypeBase::getStructOrBoundGenericStruct() {
  return getCanonicalType().getStructOrBoundGenericStruct();
}

inline StructDecl *CanType::getStructOrBoundGenericStruct() const {
  if (auto structTy = dyn_cast<StructType>(*this))
    return structTy->getDecl();

  if (auto boundTy = dyn_cast<BoundGenericStructType>(*this))
    return boundTy->getDecl();
  
  return nullptr;
}

inline EnumDecl *TypeBase::getEnumOrBoundGenericEnum() {
  return getCanonicalType().getEnumOrBoundGenericEnum();
}

inline EnumDecl *CanType::getEnumOrBoundGenericEnum() const {
  if (auto enumTy = dyn_cast<EnumType>(*this))
    return enumTy->getDecl();

  if (auto boundTy = dyn_cast<BoundGenericEnumType>(*this))
    return boundTy->getDecl();
  
  return nullptr;
}

inline NominalTypeDecl *TypeBase::getNominalOrBoundGenericNominal() {
  return getCanonicalType().getNominalOrBoundGenericNominal();
}

inline NominalTypeDecl *CanType::getNominalOrBoundGenericNominal() const {
  if (auto Ty = dyn_cast<NominalOrBoundGenericNominalType>(*this))
    return Ty->getDecl();
  return nullptr;
}

inline NominalTypeDecl *TypeBase::getAnyNominal() {
  return getCanonicalType().getAnyNominal();
}

inline Type TypeBase::getNominalParent() {
  return castTo<AnyGenericType>()->getParent();
}

inline GenericTypeDecl *TypeBase::getAnyGeneric() {
  return getCanonicalType().getAnyGeneric();
}

  
  
inline bool TypeBase::isBuiltinIntegerType(unsigned n) {
  if (auto intTy = dyn_cast<BuiltinIntegerType>(getCanonicalType()))
    return intTy->getWidth().isFixedWidth()
      && intTy->getWidth().getFixedWidth() == n;
  return false;
}

/// getInOutObjectType - For an inout type, retrieves the underlying object
/// type.  Otherwise, returns the type itself.
inline Type TypeBase::getInOutObjectType() {
  if (auto iot = getAs<InOutType>())
    return iot->getObjectType();
  return this;
}

/// getWithoutSpecifierType - For a non-materializable type
/// e.g. @lvalue or inout, retrieves the underlying object type.
/// Otherwise, returns the type itself.
inline Type TypeBase::getWithoutSpecifierType() {
  if (auto iot = getAs<InOutType>())
    return iot->getObjectType();
  if (auto lv = getAs<LValueType>())
    return lv->getObjectType();
  return this;
}

/// For a ReferenceStorageType like @unowned, this returns the referent.
/// Otherwise, it returns the type itself.
inline Type TypeBase::getReferenceStorageReferent() {
  if (auto rst = getAs<ReferenceStorageType>())
    return rst->getReferentType();
  return this;
}

inline CanType CanType::getReferenceStorageReferentImpl(CanType type) {
  if (auto refType = dyn_cast<ReferenceStorageType>(type))
    return refType.getReferentType();
  return type;
}

inline CanType CanType::getWithoutSpecifierTypeImpl(CanType type) {
  if (auto refType = dyn_cast<InOutType>(type))
    return refType.getObjectType();
  if (auto refType = dyn_cast<LValueType>(type))
    return refType.getObjectType();
  return type;
}

inline CanType CanType::getNominalParent() const {
  return cast<NominalOrBoundGenericNominalType>(*this).getParent();
}

inline bool CanType::isActuallyCanonicalOrNull() const {
  return getPointer() == nullptr ||
         getPointer() == llvm::DenseMapInfo<TypeBase *>::getEmptyKey() ||
         getPointer() == llvm::DenseMapInfo<TypeBase *>::getTombstoneKey() ||
         getPointer()->isCanonical();
}

inline Type TupleTypeElt::getVarargBaseTy() const {
  TypeBase *T = getType().getPointer();
  if (auto *AT = dyn_cast<ArraySliceType>(T))
    return AT->getBaseType();
  if (auto *BGT = dyn_cast<BoundGenericType>(T)) {
    // It's the stdlib Array<T>.
    return BGT->getGenericArgs()[0];
  }
  assert(T->hasError());
  return T;
}

inline TupleTypeElt TupleTypeElt::getWithName(Identifier name) const {
  assert(getParameterFlags().isInOut() == getType()->is<InOutType>());
  return TupleTypeElt(getRawType(), name, getParameterFlags());
}

inline TupleTypeElt TupleTypeElt::getWithType(Type T) const {
  auto flags = getParameterFlags().withInOut(T->is<InOutType>());
  return TupleTypeElt(T->getInOutObjectType(), getName(), flags);
}

/// Create one from what's present in the parameter decl and type
inline ParameterTypeFlags
ParameterTypeFlags::fromParameterType(Type paramTy, bool isVariadic,
                                      bool isAutoClosure,
                                      // SWIFT_ENABLE_TENSORFLOW
                                      ValueOwnership ownership,
                                      bool isNonDifferentiable) {
  bool escaping = paramTy->is<AnyFunctionType>() &&
                  !paramTy->castTo<AnyFunctionType>()->isNoEscape();
  // FIXME(Remove InOut): The last caller that needs this is argument
  // decomposition.  Start by enabling the assertion there and fixing up those
  // callers, then remove this, then remove
  // ParameterTypeFlags::fromParameterType entirely.
  if (paramTy->is<InOutType>()) {
    assert(ownership == ValueOwnership::Default ||
           ownership == ValueOwnership::InOut);
    ownership = ValueOwnership::InOut;
  }
  // SWIFT_ENABLE_TENSORFLOW
  return {isVariadic, isAutoClosure, escaping, ownership, isNonDifferentiable};
}

inline const Type *BoundGenericType::getTrailingObjectsPointer() const {
  if (auto ty = dyn_cast<BoundGenericStructType>(this))
    return ty->getTrailingObjects<Type>();
  if (auto ty = dyn_cast<BoundGenericEnumType>(this))
    return ty->getTrailingObjects<Type>();
  if (auto ty = dyn_cast<BoundGenericClassType>(this))
    return ty->getTrailingObjects<Type>();
  llvm_unreachable("Unhandled BoundGenericType!");
}

inline ArrayRef<AnyFunctionType::Param> AnyFunctionType::getParams() const {
  switch (getKind()) {
  case TypeKind::Function:
    return cast<FunctionType>(this)->getParams();
  case TypeKind::GenericFunction:
    return cast<GenericFunctionType>(this)->getParams();
  default:
    llvm_unreachable("Undefined function type");
  }
}
  
/// If this is a method in a type or extension thereof, compute
/// and return a parameter to be used for the 'self' argument.  The type of
/// the parameter is the empty Type() if no 'self' argument should exist. This
/// can only be used after name binding has resolved types.
///
/// \param isInitializingCtor Specifies whether we're computing the 'self'
/// type of an initializing constructor, which accepts an instance 'self'
/// rather than a metatype 'self'.
///
/// \param wantDynamicSelf Specifies whether the 'self' type should be
/// wrapped in a DynamicSelfType, which is the case for the 'self' parameter
/// type inside a class method returning 'Self'.
AnyFunctionType::Param computeSelfParam(AbstractFunctionDecl *AFD,
                                        bool isInitializingCtor=false,
                                        bool wantDynamicSelf=false);

#define TYPE(id, parent)
#define SUGARED_TYPE(id, parent) \
template <> \
constexpr bool TypeBase::isSugaredType<id##Type>() { \
  return true; \
}
#include "swift/AST/TypeNodes.def"

inline GenericParamKey::GenericParamKey(const GenericTypeParamType *p)
  : Depth(p->getDepth()), Index(p->getIndex()) { }

inline TypeBase *TypeBase::getDesugaredType() {
  if (!isa<SugarType>(this))
    return this;
  return cast<SugarType>(this)->getSinglyDesugaredType()->getDesugaredType();
}

inline bool TypeBase::hasSimpleTypeRepr() const {
  // NOTE: Please keep this logic in sync with TypeRepr::isSimple().
  switch (getKind()) {
  case TypeKind::Function:
  case TypeKind::GenericFunction:
    return false;

  case TypeKind::Metatype:
  case TypeKind::ExistentialMetatype:
    return !cast<const AnyMetatypeType>(this)->hasRepresentation();

  case TypeKind::NestedArchetype:
    return cast<NestedArchetypeType>(this)->getParent()->hasSimpleTypeRepr();
      
  case TypeKind::OpenedArchetype:
    return false;

  case TypeKind::ProtocolComposition: {
    // 'Any', 'AnyObject' and single protocol compositions are simple
    auto composition = cast<const ProtocolCompositionType>(this);
    auto memberCount = composition->getMembers().size();
    if (composition->hasExplicitAnyObject())
      return memberCount == 0;
    return memberCount <= 1;
  }

  default:
    return true;
  }
}

} // end namespace swift

namespace llvm {

// DenseMapInfo for BuiltinIntegerWidth.
template<>
struct DenseMapInfo<swift::BuiltinIntegerWidth> {
  using BuiltinIntegerWidth = swift::BuiltinIntegerWidth;
  
  static inline BuiltinIntegerWidth getEmptyKey() {
    return BuiltinIntegerWidth(BuiltinIntegerWidth::DenseMapEmpty);
  }
  
  static inline BuiltinIntegerWidth getTombstoneKey() {
    return BuiltinIntegerWidth(BuiltinIntegerWidth::DenseMapTombstone);
  }
  
  static unsigned getHashValue(BuiltinIntegerWidth w) {
    return DenseMapInfo<unsigned>::getHashValue(w.RawValue);
  }
  
  static bool isEqual(BuiltinIntegerWidth a, BuiltinIntegerWidth b) {
    return a == b;
  }
};

}
  
#endif<|MERGE_RESOLUTION|>--- conflicted
+++ resolved
@@ -3090,7 +3090,6 @@
     return getExtInfo().getRepresentation();
   }
 
-<<<<<<< HEAD
   /// Given `indices`, `differentiationOrder`, and `kind`, calculates the type
   /// of the corresponding autodiff associated function.
   ///
@@ -3103,10 +3102,7 @@
       LookupConformanceFn lookupConformance,
       GenericSignature *whereClauseGenericSignature = nullptr);
 
-  /// \brief True if the parameter declaration it is attached to is guaranteed
-=======
   /// True if the parameter declaration it is attached to is guaranteed
->>>>>>> 07b1905d
   /// to not persist the closure for longer than the duration of the call.
   bool isNoEscape() const {
     return getExtInfo().isNoEscape();
